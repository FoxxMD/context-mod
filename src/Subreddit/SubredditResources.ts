import Snoowrap, {Listing} from "snoowrap";
import objectHash from 'object-hash';
import {
    activityIsDeleted, activityIsFiltered,
    activityIsRemoved,
    AuthorTypedActivitiesOptions, BOT_LINK, TemplateContext,
    getAuthorHistoryAPIOptions, renderContent
} from "../Utils/SnoowrapUtils";
import {map as mapAsync} from 'async';
import winston, {Logger} from "winston";
import as from 'async';
import fetch, {Response} from 'node-fetch';
import {
    asActivity,
    asSubmission,
    asUserNoteCriteria,
    buildCacheOptionsFromProvider,
    buildCachePrefix,
    cacheStats,
    createCacheManager,
    escapeRegex,
    FAIL,
    fetchExternalResult,
    filterCriteriaSummary,
    formatNumber,
    generateItemFilterHelpers,
    getActivityAuthorName,
    getActivitySubredditName,
    isComment,
    isCommentState,
    isStrongSubredditState,
    isSubmission,
    isUser,
    hashString,
    mergeArr,
    parseExternalUrl,
    parseRedditEntity,
    parseStringToRegex,
    parseWikiContext,
    PASS,
    redisScanIterator,
    removeUndefinedKeys,
    shouldCacheSubredditStateCriteriaResult,
    strToActivitySource,
    subredditStateIsNameOnly,
    testMaybeStringRegex,
    toStrongSubredditState,
    truncateStringToLength,
    userNoteCriteriaSummary,
    asComment,
    criteriaPassWithIncludeBehavior,
    isRuleSetResult,
    frequencyEqualOrLargerThanMin,
    parseDurationValToDuration,
    windowConfigToWindowCriteria,
    asStrongSubredditState,
    convertSubredditsRawToStrong,
    filterByTimeRequirement,
    asSubreddit,
    modActionCriteriaSummary,
    parseRedditFullname, asStrongImageHashCache, matchesRelativeDateTime
} from "../util";
import LoggedError from "../Utils/LoggedError";
import {
    BotInstanceConfig,
    CacheOptions,
    Footer,
    OperatorConfig,
    ResourceStats,
    StrongCache,
    CacheConfig,
    TTLConfig,
    UserResultCache,
    ActionedEvent,
    ThirdPartyCredentialsJsonConfig,
    RequiredItemCrit,
    ItemCritPropHelper,
    ActivityDispatch,
    HistoricalStatsDisplay
} from "../Common/interfaces";
import UserNotes from "./UserNotes";
import Mustache from "mustache";
import he from "he";
import {SPoll} from "./Streams";
import {Cache} from 'cache-manager';
import {Submission, Comment, Subreddit, RedditUser} from "snoowrap/dist/objects";
import {
    cacheTTLDefaults,
    createHistoricalDisplayDefaults,
} from "../Common/defaults";
import {ExtendedSnoowrap} from "../Utils/SnoowrapClients";
import dayjs, {Dayjs} from "dayjs";
import ImageData from "../Common/ImageData";
import {DataSource, Repository, SelectQueryBuilder, Between, LessThan, DeleteQueryBuilder} from "typeorm";
import {CMEvent as ActionedEventEntity, CMEvent } from "../Common/Entities/CMEvent";
import {RuleResultEntity} from "../Common/Entities/RuleResultEntity";
import globrex from 'globrex';
import {runMigrations} from "../Common/Migrations/CacheMigrationUtils";
import {CMError, isStatusError, MaybeSeriousErrorWithCause, SimpleError} from "../Utils/Errors";
import {ErrorWithCause} from "pony-cause";
import {ManagerEntity} from "../Common/Entities/ManagerEntity";
import {Bot} from "../Common/Entities/Bot";
import {DispatchedEntity} from "../Common/Entities/DispatchedEntity";
import {ActivitySourceEntity} from "../Common/Entities/ActivitySourceEntity";
import {TotalStat} from "../Common/Entities/Stats/TotalStat";
import {TimeSeriesStat} from "../Common/Entities/Stats/TimeSeriesStat";
import {InvokeeType} from "../Common/Entities/InvokeeType";
import {RunStateType} from "../Common/Entities/RunStateType";
import {CheckResultEntity} from "../Common/Entities/CheckResultEntity";
import {RuleSetResultEntity} from "../Common/Entities/RuleSetResultEntity";
import {RulePremise} from "../Common/Entities/RulePremise";
import cloneDeep from "lodash/cloneDeep";
import {
    asModLogCriteria,
    asModNoteCriteria,
    AuthorCriteria, CommentState, ModLogCriteria, ModNoteCriteria, orderedAuthorCriteriaProps, RequiredAuthorCrit,
    StrongSubredditCriteria, SubmissionState,
    SubredditCriteria, toFullModLogCriteria, toFullModNoteCriteria, TypedActivityState, TypedActivityStates,
    UserNoteCriteria
} from "../Common/Infrastructure/Filters/FilterCriteria";
import {
    ActivitySource, ConfigFragmentValidationFunc, DurationVal,
    EventRetentionPolicyRange, ImageHashCacheData,
    JoinOperands,
    ModActionType,
<<<<<<< HEAD
    ModeratorNameCriteria, ModUserNoteLabel, RelativeDateTimeMatch, statFrequencies, StatisticFrequency,
    StatisticFrequencyOption
=======
    ModeratorNameCriteria, ModUserNoteLabel, statFrequencies, StatisticFrequency,
    StatisticFrequencyOption, WikiContext
>>>>>>> 08735d50
} from "../Common/Infrastructure/Atomic";
import {
    AuthorOptions, FilterCriteriaPropertyResult,
    FilterCriteriaResult,
    FilterResult,
    ItemOptions,
    NamedCriteria
} from "../Common/Infrastructure/Filters/FilterShapes";
import {
    ActivityWindowCriteria,
    HistoryFiltersOptions,
    ListingFunc,
    NamedListing
} from "../Common/Infrastructure/ActivityWindow";
import {Duration} from "dayjs/plugin/duration";
import {
    activityReports,

    ActivityType,
    AuthorHistorySort,
    CachedFetchedActivitiesResult, FetchedActivitiesResult,
    SnoowrapActivity, SubredditRemovalReason
} from "../Common/Infrastructure/Reddit";
import {AuthorCritPropHelper} from "../Common/Infrastructure/Filters/AuthorCritPropHelper";
import {NoopLogger} from "../Utils/loggerFactory";
import {
    compareDurationValue, comparisonTextOp,
    parseDurationComparison,
    parseGenericValueComparison,
    parseGenericValueOrPercentComparison, parseReportComparison
} from "../Common/Infrastructure/Comparisons";
import {asCreateModNoteData, CreateModNoteData, ModNote, ModNoteRaw} from "./ModNotes/ModNote";
import {IncludesData} from "../Common/Infrastructure/Includes";
import {parseFromJsonOrYamlToObject} from "../Common/Config/ConfigUtil";
import ConfigParseError from "../Utils/ConfigParseError";
import {ActivityReport} from "../Common/Entities/ActivityReport";
import {ActionResultEntity} from "../Common/Entities/ActionResultEntity";

export const DEFAULT_FOOTER = '\r\n*****\r\nThis action was performed by [a bot.]({{botLink}}) Mention a moderator or [send a modmail]({{modmailLink}}) if you any ideas, questions, or concerns about this action.';

/**
 * Only used for migrating stats from cache to db
 * */
interface OldHistoricalStats {
    eventsCheckedTotal: number
    eventsActionedTotal: number
    checksRun: Map<string, number>
    checksFromCache: Map<string, number>
    checksTriggered: Map<string, number>
    rulesRun: Map<string, number>
    //rulesCached: Map<string, number>
    rulesCachedTotal: number
    rulesTriggered: Map<string, number>
    actionsRun: Map<string, number>
    [index: string]: any
}

export interface SubredditResourceConfig extends Footer {
    caching?: CacheConfig,
    subreddit: Subreddit,
    logger: Logger;
    client: ExtendedSnoowrap
    credentials?: ThirdPartyCredentialsJsonConfig
    managerEntity: ManagerEntity
    botEntity: Bot
    statFrequency: StatisticFrequencyOption
    retention?: EventRetentionPolicyRange
}

interface SubredditResourceOptions extends Footer {
    ttl: Required<TTLConfig>
    cache: Cache
    cacheType: string;
    cacheSettingsHash: string
    subreddit: Subreddit,
    database: DataSource
    logger: Logger;
    client: ExtendedSnoowrap;
    prefix?: string;
    actionedEventsMax: number;
    thirdPartyCredentials: ThirdPartyCredentialsJsonConfig
    delayedItems?: ActivityDispatch[]
    botAccount?: string
    botName: string
    managerEntity: ManagerEntity
    botEntity: Bot
    statFrequency: StatisticFrequencyOption
    retention?: EventRetentionPolicyRange
}

export interface SubredditResourceSetOptions extends CacheConfig, Footer {
}

export class SubredditResources {
    //enabled!: boolean;
    protected useSubredditAuthorCache!: boolean;
    protected authorTTL: number | false = cacheTTLDefaults.authorTTL;
    protected subredditTTL: number | false = cacheTTLDefaults.subredditTTL;
    protected wikiTTL: number | false = cacheTTLDefaults.wikiTTL;
    protected submissionTTL: number | false = cacheTTLDefaults.submissionTTL;
    protected commentTTL: number | false = cacheTTLDefaults.commentTTL;
    protected filterCriteriaTTL: number | false = cacheTTLDefaults.filterCriteriaTTL;
    protected modNotesTTL: number | false = cacheTTLDefaults.modNotesTTL;
    public selfTTL: number | false = cacheTTLDefaults.selfTTL;
    name: string;
    botName: string;
    protected logger: Logger;
    userNotes: UserNotes;
    footer: false | string = DEFAULT_FOOTER;
    subreddit: Subreddit
    database: DataSource
    client: ExtendedSnoowrap
    cache: Cache
    cacheType: string
    cacheSettingsHash?: string;
    pruneInterval?: any;
    historicalSaveInterval?: any;
    prefix?: string
    actionedEventsMax: number;
    thirdPartyCredentials: ThirdPartyCredentialsJsonConfig;
    delayedItems: ActivityDispatch[] = [];
    botAccount?: string;
    dispatchedActivityRepo: Repository<DispatchedEntity>
    activitySourceRepo: Repository<ActivitySourceEntity>
    totalStatsRepo: Repository<TotalStat>
    totalStatsEntities?: TotalStat[];
    tsStatsRepo: Repository<TimeSeriesStat>
    timeSeriesStatsEntities?: TimeSeriesStat[];
    statFrequency: StatisticFrequencyOption
    retention?: EventRetentionPolicyRange
    managerEntity: ManagerEntity
    botEntity: Bot

    stats: {
        cache: ResourceStats
        historical: HistoricalStatsDisplay
        timeSeries: HistoricalStatsDisplay
    };

    constructor(name: string, options: SubredditResourceOptions) {
        const {
            subreddit,
            logger,
            ttl: {
                userNotesTTL,
                authorTTL,
                wikiTTL,
                filterCriteriaTTL,
                selfTTL,
                submissionTTL,
                commentTTL,
                subredditTTL,
                modNotesTTL,
            },
            botName,
            database,
            cache,
            prefix,
            cacheType,
            actionedEventsMax,
            cacheSettingsHash,
            client,
            thirdPartyCredentials,
            delayedItems = [],
            botAccount,
            managerEntity,
            botEntity,
            statFrequency,
            retention
        } = options || {};

        this.managerEntity = managerEntity;
        this.botEntity = botEntity;
        this.botName = botName;
        this.delayedItems = delayedItems;
        this.cacheSettingsHash = cacheSettingsHash;
        this.cache = cache;
        this.database = database;
        this.dispatchedActivityRepo = this.database.getRepository(DispatchedEntity);
        this.activitySourceRepo = this.database.getRepository(ActivitySourceEntity);
        this.totalStatsRepo = this.database.getRepository(TotalStat);
        this.tsStatsRepo = this.database.getRepository(TimeSeriesStat);
        this.statFrequency = statFrequency;
        this.retention = retention;
        this.prefix = prefix;
        this.client = client;
        this.cacheType = cacheType;
        this.actionedEventsMax = actionedEventsMax;
        this.authorTTL = authorTTL === true ? 0 : authorTTL;
        this.submissionTTL = submissionTTL === true ? 0 : submissionTTL;
        this.commentTTL = commentTTL === true ? 0 : commentTTL;
        this.subredditTTL = subredditTTL === true ? 0 : subredditTTL;
        this.wikiTTL = wikiTTL === true ? 0 : wikiTTL;
        this.filterCriteriaTTL = filterCriteriaTTL === true ? 0 : filterCriteriaTTL;
        this.modNotesTTL = modNotesTTL === true ? 0 : modNotesTTL;
        this.selfTTL = selfTTL === true ? 0 : selfTTL;
        this.subreddit = subreddit;
        this.thirdPartyCredentials = thirdPartyCredentials;
        this.name = name;
        this.botAccount = botAccount;
        if (logger === undefined) {
            const alogger = winston.loggers.get('app')
            this.logger = alogger.child({labels: [this.name, 'Resources']}, mergeArr);
        } else {
            this.logger = logger.child({labels: ['Resources']}, mergeArr);
        }

        this.stats = {
            cache: cacheStats(),
            historical: createHistoricalDisplayDefaults(),
            timeSeries: createHistoricalDisplayDefaults(),
        };

        const cacheUseCB = (miss: boolean) => {
            this.stats.cache.userNotes.requestTimestamps.push(Date.now());
            this.stats.cache.userNotes.requests++;
            this.stats.cache.userNotes.miss += miss ? 1 : 0;
        }
        this.userNotes = new UserNotes(userNotesTTL, this.subreddit.display_name, this.client, this.logger, this.cache, cacheUseCB)

        if(this.cacheType === 'memory' && this.cacheSettingsHash !== 'default') {
            const min = Math.min(...([this.wikiTTL, this.authorTTL, this.submissionTTL, this.commentTTL, this.filterCriteriaTTL].filter(x => typeof x === 'number' && x !== 0) as number[]));
            if(min > 0) {
                // set default prune interval
                this.pruneInterval = setInterval(() => {
                    // @ts-ignore
                    this.cache?.store.prune();
                    this.logger.debug('Pruned cache');
                    // prune interval should be twice the smallest TTL
                },min * 1000 * 2)
            }
        }

        if(this.retention === undefined) {
            this.logger.verbose('Events will be stored in database indefinitely.', {leaf: 'Event Retention'});
        } else if(typeof this.retention === 'number') {
            this.logger.verbose(`Will retain the last ${this.retention} events in database`, {leaf: 'Event Retention'});
        } else {
            try {
                const dur = parseDurationValToDuration(this.retention as DurationVal);
                this.logger.verbose(`Will retain events processed within the last ${dur.humanize()} in database`, {leaf: 'Event Retention'});
            } catch (e) {
                this.retention = undefined;
                this.logger.error(new ErrorWithCause('Could not parse retention as a valid duration. Retention enforcement is disabled.', {cause: e}));
            }
        }
    }

    async destroy() {
        if(this.historicalSaveInterval !== undefined) {
            clearInterval(this.historicalSaveInterval);
        }
        if(this.pruneInterval !== undefined && this.cacheType === 'memory' && this.cacheSettingsHash !== 'default') {
            clearInterval(this.pruneInterval);
            this.cache?.reset();
        }
    }

    async retentionCleanup() {
        const logger = this.logger.child({labels: ['Event Retention'], mergeArr});
        logger.debug('Starting cleanup');
        if (this.retention === undefined) {
            logger.debug('Nothing to cleanup because there is no retention policy! finished.');
            return;
        }
        let count = 0;

        try {
            let deleteQuery: DeleteQueryBuilder<CMEvent>; // = this.database.getRepository(CMEvent).createQueryBuilder();

            if (typeof this.retention === 'number') {
                const idQuery = this.database.getRepository(CMEvent).createQueryBuilder('event');
                idQuery
                    .select('event.id')
                    .where({manager: {id: this.managerEntity.id}})
                    .orderBy('event._processedAt', 'DESC')
                    .skip(this.retention);

                const res = await idQuery.getRawMany();
                count = res.length;

                deleteQuery = this.database.getRepository(CMEvent).createQueryBuilder()
                    .delete()
                    .from(CMEvent, 'event')
                    .whereInIds(res.map(x => x.event_id));

                logger.debug(`Found ${count} Events past the first ${this.retention}`);
            } else {
                const dur = parseDurationValToDuration(this.retention as DurationVal);

                const date = dayjs().subtract(dur.asSeconds(), 'second');

                const res = await this.database.getRepository(CMEvent).createQueryBuilder('event')
                    .select('event.id')
                    .where({_processedAt: LessThan(date.toDate())})
                    .andWhere('event.manager.id = :managerId', {managerId: this.managerEntity.id})
                    .getRawMany();

                count = res.length;

                // for some reason cannot use "normal" where conditions for delete builder -- can only use "raw" parameters
                // so have to use same approach as number and just whereIn all ids from count query

                // deleteQuery = this.database.getRepository(CMEvent).createQueryBuilder()
                //     .delete()
                //     .from(CMEvent, 'event')
                //     .where({_processedAt: LessThan(date.toDate())})
                //     .andWhere('event.manager.id = :managerId', {managerId: this.managerEntity.id})

                deleteQuery = this.database.getRepository(CMEvent).createQueryBuilder()
                    .delete()
                    .from(CMEvent, 'event')
                    .whereInIds(res.map(x => x.event_id));

                logger.debug(`Found ${count} Events older than ${date.format('YY-MM-DD HH:mm:ss z')} (${dur.humanize()})`);
            }

            if (count === 0) {
                logger.debug('Nothing to be done, finished.');
                return;
            }

            logger.debug(`Deleting Events...`);
            await deleteQuery.execute();
            logger.info(`Successfully enforced retention policy. ${count} Events deleted.`);
        } catch (e) {
            logger.error(new ErrorWithCause('Failed to enforce retention policy due to an error', {cause: e}));
        }
    }

    async initDatabaseDelayedActivities() {
        if(this.delayedItems.length === 0) {
            const dispatchedActivities = await this.dispatchedActivityRepo.find({
                where: {
                    manager: {
                        id: this.managerEntity.id
                    }
                },
                relations: {
                    manager: true
                }
            });
            const now = dayjs();
            for(const dAct of dispatchedActivities) {
                const shouldDispatchAt = dAct.createdAt.add(dAct.delay.asSeconds(), 'seconds');
                let tardyHint = '';
                if(shouldDispatchAt.isBefore(now)) {
                    let tardyHint = `Activity ${dAct.activityId} queued at ${dAct.createdAt.format('YYYY-MM-DD HH:mm:ssZ')} for ${dAct.delay.humanize()} is now LATE`;
                    if(dAct.tardyTolerant === true) {
                        tardyHint += ` but was configured as ALWAYS 'tardy tolerant' so will be dispatched immediately`;
                    } else if(dAct.tardyTolerant === false) {
                        tardyHint += ` and was not configured as 'tardy tolerant' so will be dropped`;
                        this.logger.warn(tardyHint);
                        await this.removeDelayedActivity(dAct.id);
                        continue;
                    } else {
                        // see if its within tolerance
                        const latest = shouldDispatchAt.add(dAct.tardyTolerant);
                        if(latest.isBefore(now)) {
                            tardyHint += ` and IS NOT within tardy tolerance of ${dAct.tardyTolerant.humanize()} of planned dispatch time so will be dropped`;
                            this.logger.warn(tardyHint);
                            await this.removeDelayedActivity(dAct.id);
                            continue;
                        } else {
                            tardyHint += `but is within tardy tolerance of ${dAct.tardyTolerant.humanize()} of planned dispatch time so will be dispatched immediately`;
                        }
                    }
                }
                if(tardyHint !== '') {
                    this.logger.warn(tardyHint);
                }
                try {
                    this.delayedItems.push(await dAct.toActivityDispatch(this.client))
                } catch (e) {
                    this.logger.warn(new ErrorWithCause(`Unable to add Activity ${dAct.activityId} from database delayed activities to in-app delayed activities queue`, {cause: e}));
                }
            }
        }
    }

    async addDelayedActivity(data: ActivityDispatch) {
        const dEntity = await this.dispatchedActivityRepo.save(new DispatchedEntity({...data, manager: this.managerEntity}));
        data.id = dEntity.id;
        this.delayedItems.push(data);
    }

    async removeDelayedActivity(val?: string | string[]) {
        if(val === undefined) {
            await this.dispatchedActivityRepo.delete({manager: {id: this.managerEntity.id}});
            this.delayedItems = [];
        } else {
            const ids = typeof val === 'string' ? [val] : val;
            await this.dispatchedActivityRepo.delete(ids);
            this.delayedItems = this.delayedItems.filter(x => !ids.includes(x.id));
        }
    }

    async initStats() {
        // temp migration strategy to transition from cache to db
        try {
            let currentStats: HistoricalStatsDisplay = createHistoricalDisplayDefaults();
            const totalStats = await this.totalStatsRepo.findBy({managerId: this.managerEntity.id});
            if (totalStats.length === 0) {
                const at = await this.cache.get(`${this.name}-historical-allTime`) as null | undefined | OldHistoricalStats;
                if (at !== null && at !== undefined) {
                    // convert to historical stat object
                    const rehydratedAt: any = {};
                    for (const [k, v] of Object.entries(at)) {
                        const t = typeof v;
                        if (t === 'number') {
                            // simple number stat like eventsCheckedTotal
                            rehydratedAt[k] = v;
                        } else if (Array.isArray(v)) {
                            // a map stat that we have data for is serialized as an array of KV pairs
                            const statMap = new Map(v);
                            // @ts-ignore
                            rehydratedAt[`${k}Total`] = Array.from(statMap.values()).reduce((acc, curr) => acc + curr, 0)
                        } else if (v === null || v === undefined || (t === 'object' && Object.keys(v).length === 0)) {
                            // a map stat that was not serialized (for some reason) or serialized without any data
                            rehydratedAt[k] = 0;
                        } else {
                            // ???? shouldn't get here
                            this.logger.warn(`Did not recognize rehydrated historical stat "${k}" of type ${t}`);
                            rehydratedAt[k] = v;
                        }
                    }
                    currentStats = rehydratedAt as HistoricalStatsDisplay;
                }
                const now = dayjs();
                const statEntities: TotalStat[] = [];
                for (const [k, v] of Object.entries(currentStats)) {
                    statEntities.push(new TotalStat({
                        metric: k,
                        value: v,
                        manager: this.managerEntity,
                        createdAt: now,
                    }));
                }
                await this.totalStatsRepo.save(statEntities);
                this.totalStatsEntities = statEntities;
            } else {
                this.totalStatsEntities = totalStats;
                for (const [k, v] of Object.entries(currentStats)) {
                    const matchedStat = totalStats.find(x => x.metric === k);
                    if (matchedStat !== undefined) {
                        currentStats[k] = matchedStat.value;
                    } else {
                        this.logger.warn(`Could not find historical stat matching '${k}' in the database, will default to 0`);
                        currentStats[k] = v;
                    }
                }
            }
            this.stats.historical = currentStats;
        } catch (e) {
            this.logger.error(new ErrorWithCause('Failed to init historical stats', {cause: e}));
        }

        try {
            if(this.statFrequency !== false) {
                let currentStats: HistoricalStatsDisplay = createHistoricalDisplayDefaults();
                let startRange = dayjs().set('second', 0);
                for(const unit of statFrequencies) {
                    if(unit !== 'week' && !frequencyEqualOrLargerThanMin(unit, this.statFrequency)) {
                        startRange = startRange.set(unit, 0);
                    }
                    if(unit === 'week' && this.statFrequency === 'week') {
                        // make sure we get beginning of week
                        startRange = startRange.week(startRange.week());
                    }
                }
                // set end range by +1 of whatever unit we are using
                const endRange = this.statFrequency === 'week' ? startRange.clone().week(startRange.week() + 1) : startRange.clone().set(this.statFrequency, startRange.get(this.statFrequency) + 1);

                const tsStats = await this.tsStatsRepo.findBy({
                    managerId: this.managerEntity.id,
                    granularity: this.statFrequency,
                    // make sure its inclusive!
                    _createdAt: Between(startRange.clone().subtract(1, 'second').toDate(), endRange.clone().add(1, 'second').toDate())
                });

                if(tsStats.length === 0) {
                    const statEntities: TimeSeriesStat[] = [];
                    for (const [k, v] of Object.entries(currentStats)) {
                        statEntities.push(new TimeSeriesStat({
                            metric: k,
                            value: v,
                            granularity: this.statFrequency,
                            manager: this.managerEntity,
                            createdAt: startRange,
                        }));
                    }
                    this.timeSeriesStatsEntities = statEntities;
                } else {
                    this.timeSeriesStatsEntities = tsStats;
                }

                for (const [k, v] of Object.entries(currentStats)) {
                    const matchedStat = this.timeSeriesStatsEntities.find(x => x.metric === k);
                    if (matchedStat !== undefined) {
                        currentStats[k] = matchedStat.value;
                    } else {
                        this.logger.warn(`Could not find time series stat matching '${k}' in the database, will default to 0`);
                        currentStats[k] = v;
                    }
                }
            }
        } catch (e) {
            this.logger.error(new ErrorWithCause('Failed to init frequency (time series) stats', {cause: e}));
        }
    }

    updateHistoricalStats(data: Partial<HistoricalStatsDisplay>) {
        for(const [k, v] of Object.entries(data)) {
            if(this.stats.historical[k] !== undefined && v !== undefined) {
                this.stats.historical[k] += v;
            }
            if(this.stats.timeSeries[k] !== undefined && v !== undefined) {
                this.stats.timeSeries[k] += v;
            }
        }
    }

    getHistoricalDisplayStats(): HistoricalStatsDisplay {
        return this.stats.historical;
    }

    async saveHistoricalStats() {
        if(this.totalStatsEntities !== undefined) {
            for(const [k, v] of Object.entries(this.stats.historical)) {
                const matchedStatIndex = this.totalStatsEntities.findIndex(x => x.metric === k);
                if(matchedStatIndex !== -1) {
                    this.totalStatsEntities[matchedStatIndex].value = v;
                } else {
                    this.logger.warn(`Could not find historical stat matching '${k}' in total stats??`);
                }

            }
            await this.totalStatsRepo.save(this.totalStatsEntities);
        }

        if(this.timeSeriesStatsEntities !== undefined) {
            for(const [k, v] of Object.entries(this.stats.timeSeries)) {
                const matchedStatIndex = this.timeSeriesStatsEntities.findIndex(x => x.metric === k);
                if(matchedStatIndex !== -1) {
                    this.timeSeriesStatsEntities[matchedStatIndex].value = v;
                } else {
                    this.logger.warn(`Could not find time series stat matching '${k}' in total stats??`);
                }

            }
            await this.tsStatsRepo.save(this.timeSeriesStatsEntities);
        }
    }

    setHistoricalSaveInterval() {
        this.historicalSaveInterval = setInterval((function(self) {
            return async () => {
                await self.saveHistoricalStats();
            }
        })(this),10000);
    }

    async getCacheKeyCount() {
        if (this.cache.store.keys !== undefined) {
            if(this.cacheType === 'redis') {
                const keys = await this.cache.store.keys(`${this.prefix}*`);
                return keys.length;
            }
            return (await this.cache.store.keys()).length;
        }
        return 0;
    }

    async interactWithCacheByKeyPattern(pattern: string | RegExp, action: 'get' | 'delete') {
        let patternIsReg = pattern instanceof RegExp;
        let regPattern: RegExp;
        let globPattern = pattern;

        const cacheDict: Record<string, any> = {};

        if (typeof pattern === 'string') {
            const possibleRegPattern = parseStringToRegex(pattern, 'ig');
            if (possibleRegPattern !== undefined) {
                regPattern = possibleRegPattern;
                patternIsReg = true;
            } else {
                if (this.prefix !== undefined && !pattern.includes(this.prefix)) {
                    // need to add wildcard to beginning of pattern so that the regex will still match a key with a prefix
                    globPattern = `${this.prefix}${pattern}`;
                }
                // @ts-ignore
                const result = globrex(globPattern, {flags: 'i'});
                regPattern = result.regex;
            }
        } else {
            regPattern = pattern;
        }

        if (this.cacheType === 'redis') {
            // @ts-ignore
            const redisClient = this.cache.store.getClient();
            if (patternIsReg) {
                // scan all and test key by regex
                for await (const key of redisClient.scanIterator()) {
                    if (regPattern.test(key) && (this.prefix === undefined || key.includes(this.prefix))) {
                        if (action === 'delete') {
                            await redisClient.del(key)
                        } else {
                            cacheDict[key] = await redisClient.get(key);
                        }
                    }
                }
            } else {
                // not a regex means we can use glob pattern (more efficient!)
                for await (const key of redisScanIterator(redisClient, { MATCH: globPattern })) {
                    if (action === 'delete') {
                        await redisClient.del(key)
                    } else {
                        cacheDict[key] = await redisClient.get(key);
                    }
                }
            }
        } else if (this.cache.store.keys !== undefined) {
            for (const key of await this.cache.store.keys()) {
                if (regPattern.test(key) && (this.prefix === undefined || key.includes(this.prefix))) {
                    if (action === 'delete') {
                        await this.cache.del(key)
                    } else {
                        cacheDict[key] = await this.cache.get(key);
                    }
                }
            }
        }
        return cacheDict;
    }

    async deleteCacheByKeyPattern(pattern: string | RegExp) {
        return await this.interactWithCacheByKeyPattern(pattern, 'delete');
    }

    async getCacheByKeyPattern(pattern: string | RegExp) {
        return await this.interactWithCacheByKeyPattern(pattern, 'get');
    }

    async resetCacheForItem(item: Comment | Submission | RedditUser) {
        if (asActivity(item)) {
            if (this.filterCriteriaTTL !== false) {
                await this.deleteCacheByKeyPattern(`itemCrit-${item.name}*`);
            }
            await this.setActivity(item, false);
        } else if (isUser(item) && this.filterCriteriaTTL !== false) {
            await this.deleteCacheByKeyPattern(`authorCrit-*-${getActivityAuthorName(item)}*`);
        }
    }

    getCacheTotals() {
        return Object.values(this.stats.cache).reduce((acc, curr) => ({
            miss: acc.miss + curr.miss,
            req: acc.req + curr.requests,
        }), {miss: 0, req: 0});
    }

    async getStats() {
        const totals = this.getCacheTotals();
        const cacheKeys = Object.keys(this.stats.cache);
        const res = {
            cache: {
                // TODO could probably combine these two
                totalRequests: totals.req,
                totalMiss: totals.miss,
                missPercent: `${formatNumber(totals.miss === 0 || totals.req === 0 ? 0 :(totals.miss/totals.req) * 100, {toFixed: 0})}%`,
                types: await cacheKeys.reduce(async (accProm, curr) => {
                    const acc = await accProm;
                    // calculate miss percent

                    const per = acc[curr].miss === 0 ? 0 : formatNumber(acc[curr].miss / acc[curr].requests) * 100;
                    acc[curr].missPercent = `${formatNumber(per, {toFixed: 0})}%`;

                    // calculate average identifier hits

                    const idCache = acc[curr].identifierRequestCount;
                    // @ts-expect-error
                    const idKeys = await idCache.store.keys() as string[];
                    if(idKeys.length > 0) {
                        let hits = 0;
                        for (const k of idKeys) {
                            hits += await idCache.get(k) as number;
                        }
                        acc[curr].identifierAverageHit = formatNumber(hits/idKeys.length);
                    }

                    if(acc[curr].requestTimestamps.length > 1) {
                        // calculate average time between request
                        const diffData = acc[curr].requestTimestamps.reduce((accTimestampData, curr: number) => {
                            if(accTimestampData.last === 0) {
                                accTimestampData.last = curr;
                                return accTimestampData;
                            }
                            accTimestampData.diffs.push(curr - accTimestampData.last);
                            accTimestampData.last = curr;
                            return accTimestampData;
                        },{last: 0, diffs: [] as number[]});
                        const avgDiff = diffData.diffs.reduce((acc, curr) => acc + curr, 0) / diffData.diffs.length;

                        acc[curr].averageTimeBetweenHits = formatNumber(avgDiff/1000);
                    }

                    const {requestTimestamps, identifierRequestCount, ...rest} = acc[curr];
                    // @ts-ignore
                    acc[curr] = rest;

                    return acc;
                }, Promise.resolve({...this.stats.cache}))
            }
        }
        return res;
    }

    setLogger(logger: Logger) {
        this.logger = logger.child({labels: ['Resources']}, mergeArr);
    }

    async getActionedEventsBuilder(): Promise<SelectQueryBuilder<CMEvent>> {
        const eventRepo = this.database.getRepository(ActionedEventEntity);
        return eventRepo.createQueryBuilder("event")
            .leftJoinAndSelect('event.source', 'source')
            .leftJoinAndSelect('event.activity', 'activity')
            .leftJoinAndSelect('activity.subreddit', 'subreddit')
            .leftJoinAndSelect('activity.author', 'author')
            .leftJoinAndSelect('event.runResults', 'runResults')
            .leftJoinAndSelect('runResults._authorIs', 'rrAuthorIs')
            .leftJoinAndSelect('runResults._itemIs', 'rrItemIs')
            .leftJoinAndSelect('runResults.run', 'run')
            .leftJoinAndSelect('runResults.checkResults', 'checkResults')
            .leftJoinAndSelect('checkResults._authorIs', 'cAuthorIs')
            .leftJoinAndSelect('checkResults._itemIs', 'cItemIs')
            .leftJoinAndSelect('checkResults.ruleResults', 'ruleResults')
            .leftJoinAndSelect('ruleResults._authorIs', 'rAuthorIs')
            .leftJoinAndSelect('ruleResults._itemIs', 'rItemIs')
            .leftJoinAndSelect('checkResults.actionResults', 'actionResults')
            .leftJoinAndSelect('actionResults._authorIs', 'aAuthorIs')
            .leftJoinAndSelect('actionResults._itemIs', 'aItemIs')
            .andWhere('event.manager.id = :managerId', {managerId: this.managerEntity.id})
            .orderBy('event.processedAt', 'DESC')
    }

    // async getActionedEvents(): Promise<ActionedEventEntity[]> {
    //     const eventRepo = this.database.getRepository(ActionedEventEntity);
    //     const events = await eventRepo.find({
    //         where: {
    //             manager: {
    //                     id: this.managerEntity.id
    //             }
    //         },
    //         order: {
    //             // @ts-ignore
    //             processedAt: 'DESC'
    //         },
    //         relations: {
    //             source: true,
    //             activity: {
    //                 subreddit: true,
    //                 author: true
    //             },
    //             runResults: {
    //                 _authorIs: {
    //                     criteriaResults: true
    //                 },
    //                 _itemIs: {
    //                     criteriaResults: true
    //                 },
    //                 run: true,
    //                 checkResults: {
    //                     _authorIs: {
    //                         criteriaResults: true
    //                     },
    //                     _itemIs: {
    //                         criteriaResults: true
    //                     },
    //                     ruleResults: {
    //                         _authorIs: {
    //                             criteriaResults: true
    //                         },
    //                         _itemIs: {
    //                             criteriaResults: true
    //                         },
    //                     },
    //                     actionResults: {
    //                         _authorIs: {
    //                             criteriaResults: true
    //                         },
    //                         _itemIs: {
    //                             criteriaResults: true
    //                         },
    //                     }
    //                 }
    //             },
    //         }
    //     })
    //     return events;
    // }

    async getActivityLastSeenDate(value: SnoowrapActivity | string): Promise<Dayjs | undefined> {
        if(this.selfTTL !== false) {
            const id = typeof(value) === 'string' ? value : value.name;
            const hash = `activityLastSeen-${id}`;
            const lastSeenUnix = await this.cache.get(hash) as string | undefined | null;
            if(lastSeenUnix !== undefined && lastSeenUnix !== null) {
                return dayjs.unix(Number.parseInt(lastSeenUnix, 10));
            }
            return undefined;
        }
        return undefined;
    }

    async setActivityLastSeenDate(value: SnoowrapActivity | string, timestamp?: number): Promise<void> {
        if(this.selfTTL !== false) {
            const id = typeof(value) === 'string' ? value : value.name;
            const hash = `activityLastSeen-${id}`;
            this.cache.set(hash, timestamp ?? dayjs().unix(), {
                ttl: 86400 // store for 24 hours (seconds)
            });
        }
    }

    async getActivity(item: Submission | Comment) {
        try {
            let hash = '';
            if (this.submissionTTL !== false && asSubmission(item)) {
                hash = `sub-${item.name}`;
                await this.stats.cache.submission.identifierRequestCount.set(hash, (await this.stats.cache.submission.identifierRequestCount.wrap(hash, () => 0) as number) + 1);
                this.stats.cache.submission.requestTimestamps.push(Date.now());
                this.stats.cache.submission.requests++;
                const cachedSubmission = await this.cache.get(hash);
                if (cachedSubmission !== undefined && cachedSubmission !== null) {
                    this.logger.debug(`Cache Hit: Submission ${item.name}`);
                    return cachedSubmission;
                }
                this.stats.cache.submission.miss++;
                return await this.setActivity(item);
            } else if (this.commentTTL !== false) {
                hash = `comm-${item.name}`;
                await this.stats.cache.comment.identifierRequestCount.set(hash, (await this.stats.cache.comment.identifierRequestCount.wrap(hash, () => 0) as number) + 1);
                this.stats.cache.comment.requestTimestamps.push(Date.now());
                this.stats.cache.comment.requests++;
                const cachedComment = await this.cache.get(hash);
                if (cachedComment !== undefined && cachedComment !== null) {
                    this.logger.debug(`Cache Hit: Comment ${item.name}`);
                    return cachedComment;
                }
                this.stats.cache.comment.miss++;
                return this.setActivity(item);
            } else {
                // @ts-ignore
                return await item.fetch();
            }
        } catch (err: any) {
            throw new ErrorWithCause('Error while trying to fetch a cached Activity', {cause: err});
        }
    }

    // @ts-ignore
    public async setActivity(item: Submission | Comment, tryToFetch = true)
    {
        try {
            let hash = '';
            if (this.submissionTTL !== false && isSubmission(item)) {
                hash = `sub-${item.name}`;
                if (tryToFetch && item instanceof Submission) {
                    // @ts-ignore
                    const itemToCache = await item.refresh();
                    await this.cache.set(hash, itemToCache, {ttl: this.submissionTTL});
                    return itemToCache;
                } else {
                    // @ts-ignore
                    await this.cache.set(hash, item, {ttl: this.submissionTTL});
                    return item;
                }
            } else if (this.commentTTL !== false) {
                hash = `comm-${item.name}`;
                if (tryToFetch && item instanceof Comment) {
                    // @ts-ignore
                    const itemToCache = await item.refresh();
                    await this.cache.set(hash, itemToCache, {ttl: this.commentTTL});
                    return itemToCache;
                } else {
                    // @ts-ignore
                    await this.cache.set(hash, item, {ttl: this.commentTTL});
                    return item;
                }
            }
            return item;
        } catch (e: any) {
            if(e.message !== undefined && e.message.includes('Cannot read properties of undefined (reading \'constructor\')')) {
                throw new ErrorWithCause('Error occurred while trying to add Activity to cache (Comment likely does not exist)', {cause: e});
            } else {
                throw new ErrorWithCause('Error occurred while trying to add Activity to cache', {cause: e});
            }
        }
    }

    async hasActivity(item: Submission | Comment) {
        const hash = asSubmission(item) ? `sub-${item.name}` : `comm-${item.name}`;
        const res = await this.cache.get(hash);
        return res !== undefined && res !== null;
    }

    // @ts-ignore
    async getRecentSelf(item: Submission | Comment): Promise<(Submission | Comment | undefined)> {
        const hash = asSubmission(item) ? `sub-recentSelf-${item.name}` : `comm-recentSelf-${item.name}`;
        const res = await this.cache.get(hash);
        if(res === null) {
            return undefined;
        }
        return res as (Submission | Comment | undefined);
    }

    async setRecentSelf(item: Submission | Comment) {
        if(this.selfTTL !== false) {
            const hash = asSubmission(item) ? `sub-recentSelf-${item.name}` : `comm-recentSelf-${item.name}`;
            // @ts-ignore
            await this.cache.set(hash, item, {ttl: this.selfTTL});
        }
        return;
    }
    /**
    * Returns true if the activity being checked was recently acted on/created by the bot and has not changed since that time
    * */
    async hasRecentSelf(item: Submission | Comment) {
        const recent = await this.getRecentSelf(item) as (Submission | Comment | undefined);
        if (recent !== undefined) {
            return item.num_reports === recent.num_reports;

            // can't really used edited since its only ever updated once with no timestamp
            // if(item.num_reports !== recent.num_reports) {
            //     return false;
            // }
            // if(!asSubmission(item)) {
            //     return item.edited === recent.edited;
            // }
            // return true;
        }
        return false;
    }

    // @ts-ignore
    async getSubreddit(item: Submission | Comment | Subreddit | string, logger = this.logger) {
        let subName = '';
        if (typeof item === 'string') {
            subName = item;
        } else if (asSubreddit(item)) {
            subName = item.display_name;
        } else if (asSubmission(item) || asComment(item)) {
            subName = getActivitySubredditName(item);
        }
        try {
            let hash = '';
            if (this.subredditTTL !== false) {

                hash = `sub-${subName}`;
                await this.stats.cache.subreddit.identifierRequestCount.set(hash, (await this.stats.cache.subreddit.identifierRequestCount.wrap(hash, () => 0) as number) + 1);
                this.stats.cache.subreddit.requestTimestamps.push(Date.now());
                this.stats.cache.subreddit.requests++;
                const cachedSubreddit = await this.cache.get(hash);
                if (cachedSubreddit !== undefined && cachedSubreddit !== null) {
                    logger.debug(`Cache Hit: Subreddit ${subName}`);
                    return new Subreddit(cachedSubreddit, this.client, false);
                }
                // @ts-ignore
                const subreddit = await (item instanceof Subreddit ? item : this.client.getSubreddit(subName)).fetch() as Subreddit;
                this.stats.cache.subreddit.miss++;
                // @ts-ignore
                await this.cache.set(hash, subreddit, {ttl: this.subredditTTL});
                // @ts-ignore
                return subreddit as Subreddit;
            } else {
                // @ts-ignore
                let subreddit = await (item instanceof Subreddit ? item : this.client.getSubreddit(subName)).fetch();

                return subreddit as Subreddit;
            }
        } catch (err: any) {
            const cmError = new CMError('Error while trying to fetch a cached subreddit', {cause: err, logged: true});
            this.logger.error(cmError);
            throw cmError;
        }
    }

    async getSubredditModerators(rawSubredditVal?: Subreddit | string) {
        const subredditVal = rawSubredditVal ?? this.subreddit;
        const subName = typeof subredditVal === 'string' ? subredditVal : subredditVal.display_name;
        const hash = `sub-${subName}-moderators`;
        if (this.subredditTTL !== false) {
            const cachedSubredditMods = await this.cache.get(hash);
            if (cachedSubredditMods !== undefined && cachedSubredditMods !== null) {
                this.logger.debug(`Cache Hit: Subreddit Moderators ${subName}`);
                return (cachedSubredditMods as string[]).map(x => new RedditUser({name: x}, this.client, false));
            }
        }

        let sub: Subreddit;
        if (typeof subredditVal !== 'string') {
            sub = subredditVal;
        } else {
            sub = this.client.getSubreddit(subredditVal);
        }
        const mods = await sub.getModerators();

        if (this.subredditTTL !== false) {
            // @ts-ignore
            await this.cache.set(hash, mods.map(x => x.name), {ttl: this.subredditTTL});
        }

        return mods;
    }

    async getSubredditModeratorPermissions(rawUserVal: RedditUser | string, rawSubredditVal?: Subreddit | string): Promise<string[]> {
        const mods = await this.getSubredditModerators(rawSubredditVal);
        const user = rawUserVal instanceof RedditUser ? rawUserVal.name : rawUserVal;

        const mod = mods.find(x => x.name.toLowerCase() === user.toLowerCase());
        if(mod === undefined) {
            return [];
        }
        // @ts-ignore
        return mod.mod_permissions as string[];
    }

    async getSubredditContributors(): Promise<RedditUser[]> {
        const subName = this.subreddit.display_name;
        const hash = `sub-${subName}-contributors`;
        if (this.subredditTTL !== false) {
            const cachedSubredditMods = await this.cache.get(hash);
            if (cachedSubredditMods !== undefined && cachedSubredditMods !== null) {
                this.logger.debug(`Cache Hit: Subreddit Contributors ${subName}`);
                return (cachedSubredditMods as string[]).map(x => new RedditUser({name: x}, this.client, false));
            }
        }

        let contributors = await this.subreddit.getContributors();
        while(!contributors.isFinished) {
            contributors = await contributors.fetchMore({amount: 100});
        }

        if (this.subredditTTL !== false) {
            // @ts-ignore
            await this.cache.set(hash, contributors.map(x => x.name), {ttl: this.subredditTTL});
        }

        return contributors.map(x => new RedditUser({name: x.name}, this.client, false));
    }

    async addUserToSubredditContributorsCache(user: RedditUser) {
        const subName = this.subreddit.display_name;
        const hash = `sub-${subName}-contributors`;
        if (this.subredditTTL !== false) {
            const cachedVal = await this.cache.get(hash);
            if (cachedVal !== undefined && cachedVal !== null) {
                const cacheContributors = cachedVal as string[];
                if(!cacheContributors.includes(user.name)) {
                    cacheContributors.push(user.name);
                    await this.cache.set(hash, cacheContributors, {ttl: this.subredditTTL});
                }
            }
        }
    }

    async removeUserFromSubredditContributorsCache(user: RedditUser) {
        const subName = this.subreddit.display_name;
        const hash = `sub-${subName}-contributors`;
        if (this.subredditTTL !== false) {
            const cachedVal = await this.cache.get(hash);
            if (cachedVal !== undefined && cachedVal !== null) {
                const cacheContributors = cachedVal as string[];
                if(cacheContributors.includes(user.name)) {
                    await this.cache.set(hash, cacheContributors.filter(x => x !== user.name), {ttl: this.subredditTTL});
                }
            }
        }
    }

    async hasSubreddit(name: string) {
        if (this.subredditTTL !== false) {
            const hash = `sub-${name}`;
            this.stats.cache.subreddit.requests++
            this.stats.cache.subreddit.requestTimestamps.push(Date.now());
            await this.stats.cache.subreddit.identifierRequestCount.set(hash, (await this.stats.cache.subreddit.identifierRequestCount.wrap(hash, () => 0) as number) + 1);
            const val = await this.cache.get(hash);
            if(val === undefined || val === null) {
                this.stats.cache.subreddit.miss++;
            }
            return val !== undefined && val !== null;
        }
        return false;
    }

    async getAuthorModNotesByActivityAuthor(activity: Comment | Submission) {
        const author = activity.author instanceof RedditUser ? activity.author : getActivityAuthorName(activity.author);
        if (activity.subreddit.display_name !== this.subreddit.display_name) {
            throw new SimpleError(`Can only get Modnotes for current moderator subreddit, Activity is from ${activity.subreddit.display_name}`, {isSerious: false});
        }
        return this.getAuthorModNotes(author);
    }

    async getAuthorModNotes(val: RedditUser | string) {

        const authorName = typeof val === 'string' ? val : val.name;
        if (authorName === '[deleted]') {
            throw new SimpleError(`User is '[deleted]', cannot retrieve`, {isSerious: false});
        }
        const subredditName = this.subreddit.display_name

        const hash = `authorModNotes-${subredditName}-${authorName}`;

        if (this.modNotesTTL !== false) {
            const cachedModNoteData = await this.cache.get(hash) as ModNoteRaw[] | null | undefined;
            if (cachedModNoteData !== undefined && cachedModNoteData !== null) {
                this.logger.debug(`Cache Hit: Author ModNotes ${authorName} in ${subredditName}`);

                return cachedModNoteData.map(x => {
                    const note = new ModNote(x, this.client);
                    note.subreddit = this.subreddit;
                    if (val instanceof RedditUser) {
                        note.user = val;
                    }
                    return note;
                });
            }
        }

        const fetchedNotes = (await this.client.getModNotes(this.subreddit, val)).notes.map(x => {
            x.subreddit = this.subreddit;
            if (val instanceof RedditUser) {
                x.user = val;
            }
            return x;
        });

        if (this.modNotesTTL !== false) {
            // @ts-ignore
            await this.cache.set(hash, fetchedNotes, {ttl: this.modNotesTTL});
        }

        return fetchedNotes;
    }

    async addModNote(note: CreateModNoteData | ModNote): Promise<ModNote> {
        let data: CreateModNoteData;
        if (asCreateModNoteData(note)) {
            data = note;
        } else {
            data = {
                user: note.user,
                subreddit: this.subreddit,
                activity: note.note.actedOn as Submission | Comment | RedditUser | undefined,
                label: note.note.label,
                note: note.note.note ?? '',
            }
        }

        const newNote = await this.client.addModNote(data);

        if (this.modNotesTTL !== false) {
            const hash = `authorModNotes-${this.subreddit.display_name}-${data.user.name}`;
            const cachedModNoteData = await this.cache.get(hash) as ModNoteRaw[] | null | undefined;
            if (cachedModNoteData !== undefined && cachedModNoteData !== null) {
                this.logger.debug(`Adding new Note ${newNote.id} to Author ${data.user.name} Note cache`);
                await this.cache.set(hash, [newNote, ...cachedModNoteData], {ttl: this.modNotesTTL});
            }
        }

        return newNote;
    }

    // @ts-ignore
    async getAuthor(val: RedditUser | string) {
        const authorName = typeof val === 'string' ? val : val.name;
        if(authorName === '[deleted]') {
            throw new SimpleError(`User is '[deleted]', cannot retrieve`, {isSerious: false});
        }
        const hash = `author-${authorName}`;
        if (this.authorTTL !== false) {
            const cachedAuthorData = await this.cache.get(hash);
            if (cachedAuthorData !== undefined && cachedAuthorData !== null) {
                this.logger.debug(`Cache Hit: Author ${authorName}`);
                const {subreddit, ...rest} = cachedAuthorData as any;
                const snoowrapConformedData = {...rest};
                if(subreddit !== null) {
                    snoowrapConformedData.subreddit = {
                        display_name: subreddit
                    };
                } else {
                    snoowrapConformedData.subreddit = null;
                }
                return new RedditUser(snoowrapConformedData, this.client, true);
            }
        }

        let user: RedditUser;
        if (typeof val !== 'string') {
            user = val;
        } else {
            user = this.client.getUser(val);
        }
        try {
            // @ts-ignore
            user = await user.fetch();

            if (this.authorTTL !== false) {
                // @ts-ignore
                await this.cache.set(hash, user, {ttl: this.authorTTL});
            }

            return user;
        } catch (err) {
            if(isStatusError(err) && err.statusCode === 404) {
                throw new SimpleError(`Reddit returned a 404 for User '${authorName}'. Likely this user is shadowbanned.`, {isSerious: false, code: 404});
            }
            throw new ErrorWithCause(`Could not retrieve User '${authorName}'`, {cause: err});
        }
    }

    async getAuthorActivities(user: RedditUser, options: ActivityWindowCriteria, customListing?: NamedListing): Promise<SnoowrapActivity[]> {

        const {post} = await this.getAuthorActivitiesWithFilter(user, options, customListing);
        return post;
    }

    async getAuthorActivitiesWithFilter(user: RedditUser, options: ActivityWindowCriteria, customListing?: NamedListing): Promise<FetchedActivitiesResult> {
        let listFuncName: string;
        let listFunc: ListingFunc;

        if(customListing !== undefined) {
            listFuncName = customListing.name;
            listFunc = customListing.func;
        } else {
            listFuncName = options.fetch ?? 'overview';
            switch(options.fetch) {
                case 'comment':
                    listFunc = (options?: object) => user.getComments(options);
                    break;
                case 'submission':
                    listFunc = (options?: object) => user.getSubmissions(options);
                    break;
                case 'overview':
                default:
                    listFunc = (options?: object) => user.getOverview(options);
            }
        }

        const criteriaWithDefaults = {
            chunkSize: 100,
            sort: 'new' as AuthorHistorySort,
            ...(cloneDeep(options)),
        }

        return await this.getActivities(user, criteriaWithDefaults, {func: listFunc, name: listFuncName});
    }

    async getAuthorComments(user: RedditUser, options: ActivityWindowCriteria): Promise<Comment[]> {
        return await this.getAuthorActivities(user, {...options, fetch: 'comment'}) as unknown as Promise<Comment[]>;
    }

    async getAuthorSubmissions(user: RedditUser, options: ActivityWindowCriteria): Promise<Submission[]> {
        return await this.getAuthorActivities(user, {
            ...options,
            fetch: 'submission'
        }) as unknown as Promise<Submission[]>;
    }

    async getActivities(user: RedditUser, options: ActivityWindowCriteria, listingData: NamedListing): Promise<FetchedActivitiesResult> {

        try {

            let pre: SnoowrapActivity[] = [];
            let post: SnoowrapActivity[] | undefined;
            let apiCount = 1;
            let preMaxTrigger: undefined | string;
            let rawCount: number = 0;
            let fromCache = false;

            const hashObj = cloneDeep(options);

            // don't include post filter when determining cache hash
            // because we can re-use the cache results from a 'pre' return to filter to post (no need to use api)
            if(hashObj.filterOn !== undefined) {
                delete hashObj.filterOn.post;
            }

            const userName = getActivityAuthorName(user);

            const hash = objectHash.sha1(hashObj);
            const cacheKey = `${userName}-${listingData.name}-${hash}`;

            if (this.authorTTL !== false) {
                if (this.useSubredditAuthorCache) {
                    hashObj.subreddit = this.subreddit;
                }

                this.stats.cache.author.requests++;
                await this.stats.cache.author.identifierRequestCount.set(userName, (await this.stats.cache.author.identifierRequestCount.wrap(userName, () => 0) as number) + 1);
                this.stats.cache.author.requestTimestamps.push(Date.now());

                const cacheVal = await this.cache.get(cacheKey);

                if(cacheVal === undefined || cacheVal === null) {
                    this.stats.cache.author.miss++;
                } else {
                    fromCache = true;
                    const {
                        pre: cachedPre,
                        rawCount: cachedRawCount,
                        apiCount: cachedApiCount,
                        preMaxTrigger: cachedPreMaxTrigger,
                    } = cacheVal as CachedFetchedActivitiesResult;

                    rawCount = cachedRawCount;
                    apiCount = cachedApiCount;
                    preMaxTrigger = cachedPreMaxTrigger !== undefined && cachedPreMaxTrigger !== null ? cachedPreMaxTrigger : undefined;

                    // convert cached activities into snoowrap activities
                    pre = cachedPre.map(x => {
                        const { author: authorName, subreddit: subredditName, ...rest } = x;
                        const author = new RedditUser({name: authorName }, this.client, false);
                        const subreddit = new Subreddit({display_name: subredditName as unknown as string}, this.client, false);
                        if(asSubmission(x)) {
                            const {comments, ...restSub} = rest as Submission;
                            const subData = {...restSub, author, subreddit};
                            if(rest.approved_by !== null && rest.approved_by !== undefined) {
                                const approvedBy = new RedditUser({name: rest.approved_by as unknown as string}, this.client, false);
                                subData.approved_by = approvedBy;
                            }
                            // we set as fetched since we have all(?) properties from json and have substituted relationships with proxies (author, subreddit)
                            // makes sure proxy doesn't fetch activity again when trying to access undefined properties later
                            const sub = new Submission(subData, this.client, true);
                            return sub;
                        } else if(asComment(x)) {
                            const {replies, ...restComm} = rest as Comment;
                            const commData = {
                                ...restComm,
                                author,
                                subreddit,
                                // see snoowrap Comment.js
                                // we are faking empty replies since we don't have "more" link, currently, to build a proper Listing
                                // and CM doesn't use comment replies at this point so this doesn't matter
                                replies: ''
                            };
                            // we set as fetched since we have all(?) properties from json and have substituted relationships with proxies (author, subreddit)
                            // makes sure proxy doesn't fetch activity again when trying to access undefined properties later
                            const com = new Comment(commData, this.client, true);
                            return com;
                        }
                        return x;
                    }) as SnoowrapActivity[];

                    //this.logger.debug(`${rawCount} Fetched (Saved ${apiCallCount} API Calls!) | Cached ${pre.length} from Pre${preMaxHit !== undefined ? ` (Hit Pre Max: ${preMaxHit})` : ''} | Cache Hit: ${userName}-${listingData.name} (Hash ${hash})`, {leaf: 'Activities Fetch'});
                }
            }

            if(!fromCache) {

                const {
                    chunkSize: cs = 100,
                    satisfyOn,
                    count,
                    duration,
                } = options;

                let satisfiedCount: number | undefined,
                    satisfiedPreCount: number | undefined,
                    satisfiedEndtime: Dayjs | undefined,
                    satisfiedPreEndtime: Dayjs | undefined,
                    chunkSize = Math.min(cs, 100),
                    satisfy = satisfyOn;

                satisfiedCount = count;

                // if count is less than max limit (100) go ahead and just get that many. may result in faster response time for low numbers
                if (satisfiedCount !== undefined) {
                    chunkSize = Math.min(chunkSize, satisfiedCount);
                }

                if (duration !== undefined) {
                    const endTime = dayjs();
                    satisfiedEndtime = endTime.subtract(duration.asMilliseconds(), 'milliseconds');
                }

                if (satisfiedCount === undefined && satisfiedEndtime === undefined) {
                    throw new Error('window value was not valid');
                } else if (satisfy === 'all' && !(satisfiedCount !== undefined && satisfiedEndtime !== undefined)) {
                    // even though 'all' was requested we don't have two criteria so its really 'any' logic
                    satisfy = 'any';
                }

                if(options.filterOn?.pre !== undefined) {
                    if(typeof options.filterOn?.pre.max === 'number') {
                        satisfiedPreCount = options.filterOn?.pre.max
                    } else {
                        const endTime = dayjs();
                        satisfiedPreEndtime = endTime.subtract(options.filterOn?.pre.max.asMilliseconds(), 'milliseconds');
                    }
                }

                let unFilteredItems: SnoowrapActivity[] | undefined;


                const { func: listingFunc } = listingData;


                let listing = await listingFunc(getAuthorHistoryAPIOptions(options));
                let hitEnd = false;
                let offset = chunkSize;
                while (!hitEnd) {

                    let countOk = false,
                        timeOk = false;

                    let listSlice = listing.slice(offset - chunkSize);
                    let preListSlice = await this.filterListingWithHistoryOptions(listSlice, user, options.filterOn?.pre);

                    // its more likely the time criteria is going to be hit before the count criteria
                    // so check this first
                    let truncatedItems: Array<Submission | Comment> = [];
                    if (satisfiedEndtime !== undefined) {
                        const [filteredSome, truncatedItems] = filterByTimeRequirement(satisfiedEndtime, preListSlice);

                        if (filteredSome) {
                            if (satisfy === 'any') {
                                // satisfied duration
                                pre = pre.concat(truncatedItems);
                                break;
                            }
                            timeOk = true;
                        }
                    }

                    if (satisfiedCount !== undefined && pre.length + preListSlice.length >= satisfiedCount) {
                        // satisfied count
                        if (satisfy === 'any') {
                            pre = pre.concat(preListSlice).slice(0, satisfiedCount);
                            break;
                        }
                        countOk = true;
                    }

                    // if we've satisfied everything take whichever is bigger
                    if (satisfy === 'all' && countOk && timeOk) {
                        if (satisfiedCount as number > pre.length + truncatedItems.length) {
                            pre = pre.concat(preListSlice).slice(0, satisfiedCount);
                        } else {
                            pre = pre.concat(truncatedItems);
                        }
                        break;
                    }

                    // if we got this far neither count nor time was satisfied (or both) so just add all items from listing and fetch more if possible
                    pre = pre.concat(preListSlice);

                    if(satisfiedPreEndtime !== undefined || satisfiedPreCount !== undefined) {
                        if(unFilteredItems === undefined) {
                            unFilteredItems = [];
                        }
                        // window has pre filtering, need to check if fallback max would be hit
                        if(satisfiedPreEndtime !== undefined) {
                            const [filteredSome, truncatedItems] = filterByTimeRequirement(satisfiedPreEndtime, listSlice);
                            if(filteredSome) {
                                unFilteredItems = unFilteredItems.concat(truncatedItems);
                                preMaxTrigger = (options.filterOn?.pre?.max as Duration).humanize();
                                break;
                            }
                        }
                        if(satisfiedPreCount !== undefined && unFilteredItems.length + listSlice.length >= satisfiedPreCount) {
                            preMaxTrigger = `${options.filterOn?.pre?.max} Items`;
                            unFilteredItems = unFilteredItems.concat(listSlice).slice(0, satisfiedPreCount)
                            break;
                        }
                        unFilteredItems = unFilteredItems.concat(listSlice);
                    }

                    hitEnd = listing.isFinished;

                    if (!hitEnd) {
                        apiCount++;
                        offset += chunkSize;
                        listing = await listing.fetchMore({amount: chunkSize, ...getAuthorHistoryAPIOptions(options)});
                    }
                }

                rawCount = unFilteredItems !== undefined ? unFilteredItems.length : listing.length;

                if(this.authorTTL !== false) {
                    this.cache.set(cacheKey, {pre: pre, rawCount, apiCount, preMaxTrigger}, {ttl: this.authorTTL})
                }
            }

            let itemCountAfterPost: number | undefined;
            if(options.filterOn?.post !== undefined) {
                post = await this.filterListingWithHistoryOptions(pre, user, options.filterOn?.post);
                itemCountAfterPost = post.length;
            }

            const listStats: string[] = [`${rawCount} Activities ${fromCache ? 'From Cache' : 'Fetched'} (${apiCount} API Calls${fromCache ? ' saved! ' : ''})`];
            listStats.push(`${pre.length} Met Window Range After Pre Filter${preMaxTrigger !== undefined ? `(Hit Pre Max: ${preMaxTrigger})`: ''}`);

            if(itemCountAfterPost !== undefined) {
                listStats.push(`${itemCountAfterPost} After Post Filter`)
            }

            if(fromCache) {
                listStats.push(`Cache Fingerprint: ${cacheKey}`)
            }

            this.logger.debug(listStats.join(' | '), {leaf: 'Activities Fetch'})

            return Promise.resolve({pre, post: post ?? pre, rawCount, apiCount, preMaxTrigger});
        } catch (err: any) {
            if(isStatusError(err)) {
                switch(err.statusCode) {
                    case 404:
                        throw new SimpleError('Reddit returned a 404 for user history. Likely this user is shadowbanned.', {isSerious: false});
                    case 403:
                        throw new MaybeSeriousErrorWithCause('Reddit returned a 403 for user history, likely this user is suspended.', {cause: err, isSerious: false});
                    default:
                        throw err;
                }

            } else {
                throw err;
            }
        }
    }

    async filterListingWithHistoryOptions(listing: SnoowrapActivity[], user: RedditUser, opts?: HistoryFiltersOptions): Promise<SnoowrapActivity[]> {
        if(opts === undefined) {
            return listing;
        }
        const {debug = false} = opts;

        let filteredListing = [...listing];
        if(filteredListing.length > 0 && opts.subreddits !== undefined) {
            const subredditTestOptions = debug ? {logger: undefined, includeIdentifier: true} : {logger: NoopLogger};
            if(opts.subreddits.include !== undefined) {
                filteredListing = await this.batchTestSubredditCriteria(filteredListing, opts.subreddits.include.map(x => x.criteria), user, subredditTestOptions);
            } else if(opts.subreddits.exclude !== undefined) {
                // TODO use excludeCondition correctly?
                filteredListing = await this.batchTestSubredditCriteria(filteredListing, opts.subreddits.exclude.map(x => x.criteria), user, {...subredditTestOptions, isInclude: false});
            }
        }
        if(filteredListing.length > 0 && (opts.submissionState !== undefined || opts.commentState !== undefined || opts.activityState !== undefined)) {
            const newFiltered = [];
            for(const activity of filteredListing) {
                let passes = true;
                if(asSubmission(activity) && opts.submissionState !== undefined) {
                    const [subPass, subPassType, filterResult] = await checkItemFilter(activity, opts.submissionState, this, {logger: debug ? this.logger : undefined});
                    passes = subPass;
                } else if(opts.commentState !== undefined) {
                   const [comPasses, comPassType, filterResult] = await checkItemFilter(activity, opts.commentState, this, {logger: debug ? this.logger : undefined});
                    passes = comPasses;
                } else if(opts.activityState !== undefined) {
                    const [actPasses, actPassType, filterResult] = await checkItemFilter(activity, opts.activityState, this, {logger: debug ? this.logger : undefined});
                    passes = actPasses;
                }
                if(passes) {
                    newFiltered.push(activity)
                }
            }
            filteredListing = newFiltered;
        }

        return filteredListing;
    }

    async getExternalResource(val: string, subredditArg?: Subreddit, defaultTo: 'url' | 'wiki' | undefined = undefined): Promise<{ val: string, fromCache: boolean, response?: Response, hash?: string }> {
        let wikiContext = parseWikiContext(val);

        let extUrl = wikiContext === undefined ? parseExternalUrl(val) : undefined;

        if (extUrl === undefined && wikiContext === undefined) {
            if (defaultTo === 'url') {
                extUrl = val;
            } else if (defaultTo === 'wiki') {
                wikiContext = {wiki: val};
            }
        }

        if (wikiContext !== undefined) {
            return await this.getWikiPage(wikiContext, subredditArg !== undefined ? subredditArg.display_name : undefined);
        }
        if (extUrl !== undefined) {
            return await this.getCachedUrlResult(extUrl);
        }

        return {val, fromCache: false};
    }

    async getCachedUrlResult(extUrl: string): Promise<{ val: string, fromCache: boolean, response?: Response, hash?: string }> {
        const cacheKey = extUrl;

        // try to get cached value first
        if (this.wikiTTL !== false) {
            await this.stats.cache.content.identifierRequestCount.set(cacheKey, (await this.stats.cache.content.identifierRequestCount.wrap(cacheKey, () => 0) as number) + 1);
            this.stats.cache.content.requestTimestamps.push(Date.now());
            this.stats.cache.content.requests++;
            const cachedContent = await this.cache.get(cacheKey);
            if (cachedContent !== undefined && cachedContent !== null) {
                this.logger.debug(`Content Cache Hit: ${cacheKey}`);
                return {val: cachedContent as string, fromCache: true, hash: cacheKey};
            } else {
                this.stats.cache.content.miss++;
            }
        }

        try {
            const [wikiContentVal, responseVal] = await fetchExternalResult(extUrl as string, this.logger);
            return {val: wikiContentVal, fromCache: false, response: responseVal, hash: cacheKey};
        } catch (err: any) {
            throw new CMError(`Error occurred while trying to fetch the url ${extUrl}`, {cause: err});
        }
    }

    async getWikiPage(data: WikiContext, subredditArg?: string): Promise<{ val: string, fromCache: boolean, response?: Response, hash?: string }> {
        const {
            subreddit = subredditArg ?? this.subreddit.display_name,
            wiki
        } = data;

        const cacheKey = `${subreddit}-content-${wiki}${data.subreddit !== undefined ? `|${data.subreddit}` : ''}`;

        if (this.wikiTTL !== false) {
            await this.stats.cache.content.identifierRequestCount.set(cacheKey, (await this.stats.cache.content.identifierRequestCount.wrap(cacheKey, () => 0) as number) + 1);
            this.stats.cache.content.requestTimestamps.push(Date.now());
            this.stats.cache.content.requests++;
            const cachedContent = await this.cache.get(cacheKey);
            if (cachedContent !== undefined && cachedContent !== null) {
                this.logger.debug(`Content Cache Hit: ${cacheKey}`);
                return {val: cachedContent as string, fromCache: true, hash: cacheKey};
            } else {
                this.stats.cache.content.miss++;
            }
        }

        let sub = this.client.getSubreddit(subreddit);

        try {
            // @ts-ignore
            const wikiPage = sub.getWikiPage(wikiContext.wiki);
            const wikiContent = await wikiPage.content_md;
            return {val: wikiContent, fromCache: false, hash: cacheKey};
        } catch (err: any) {
            if (isStatusError(err)) {
                const error = err.statusCode === 404 ? 'does not exist' : 'is not accessible';
                let reasons = [];
                if (!this.client.scope.includes('wikiread')) {
                    reasons.push(`Bot does not have 'wikiread' oauth permission`);
                } else {
                    const modPermissions = await this.getSubredditModeratorPermissions(this.botName, subreddit);
                    if (!modPermissions.includes('all') && !modPermissions.includes('wiki')) {
                        reasons.push(`Bot does not have required mod permissions ('all'  or 'wiki') to read restricted wiki pages`);
                    }
                }

                throw new CMError(`Wiki page ${location} ${error} (${err.statusCode})${reasons.length > 0 ? `because: ${reasons.join(' | ')}` : '.'}`, {cause: err});
            } else {
                throw new CMError(`Wiki page ${location} could not be read`, {cause: err});
            }
        }
    }

    async getContent(val: string, subredditArg?: Subreddit): Promise<string> {
        const {val: wikiContent, fromCache, hash} = await this.getExternalResource(val, subredditArg);

        if (!fromCache && hash !== undefined && this.wikiTTL !== false) {
            this.cache.set(hash, wikiContent, {ttl: this.wikiTTL});
        }

        return wikiContent;
    }

    /**
     * Convenience method for using getContent and SnoowrapUtils@renderContent in one method
     * */
    async renderContent(contentStr: string, activity: SnoowrapActivity, ruleResults: RuleResultEntity[] = [], actionResults: ActionResultEntity[] = [], templateData: TemplateContext = {}) {
        const content = await this.getContent(contentStr);

        const {usernotes = this.userNotes, ...restData} = templateData;
        return await renderContent(content, {
            ...restData,
            activity,
            usernotes,
            ruleResults,
            actionResults,
        });
    }

    async renderFooter(item: Submission | Comment, footer: false | string | undefined = this.footer) {
        if (footer === false) {
            return '';
        }
        return this.renderContent(footer, item);
    }

    async getConfigFragment<T>(includesData: IncludesData, validateFunc?: ConfigFragmentValidationFunc): Promise<T> {

        const {
            path,
            ttl = this.wikiTTL,
        } = includesData;

        const {val: configStr, fromCache, hash, response} = await this.getExternalResource(path);

        const [format, configObj, jsonErr, yamlErr] = parseFromJsonOrYamlToObject(configStr);
        if (configObj === undefined) {
            //this.logger.error(`Could not parse includes URL of '${configStr}' contents as JSON or YAML.`);
            this.logger.error(yamlErr);
            this.logger.debug(jsonErr);
            throw new ConfigParseError(`Could not parse includes URL of '${configStr}' contents as JSON or YAML.`)
        }

        // if its from cache then we know the data is valid
        if(fromCache) {
            this.logger.verbose(`Got Config Fragment ${path} from cache`);
            return configObj.toJS() as unknown as T;
        }

        const rawData = configObj.toJS();
        let validatedData: T;
        // otherwise now we want to validate it if a function is present
        if(validateFunc !== undefined) {
            try {
               validateFunc(configObj.toJS(), fromCache);
               validatedData = rawData as unknown as T;
            } catch (e) {
                throw e;
            }
        } else {
            validatedData = rawData as unknown as T;
        }

        let ttlVal: number | false = this.wikiTTL;
        // never cache
        if(ttl === false) {
            return validatedData;
        } else if(typeof ttl === 'number') {
            ttlVal = ttl;
        } else if(ttl === true) {
            // cache forever
            ttlVal = 0;
        } else if(ttl === 'response') {
            // try to get cache time from response headers, if they exist
            // otherwise fallback to wiki ttl

            if(response === undefined) {
                ttlVal = this.wikiTTL;
            } else {
                const cc = response.headers.get('cache-control');
                const ex = response.headers.get('expires');
                if(cc !== null) {
                    // response doesn't want to be stored :(
                    if(null !== cc.match('/no-(cache|store)/i')) {
                        return validatedData;
                    }
                    const matches = cc.match(/max-age=(\d+)/);
                    if(null === matches) {
                        // huh? why include max-age but no value?
                        ttlVal = this.wikiTTL;
                    } else {
                        ttlVal = parseInt(matches[1], 10);
                    }
                } else if(ex !== null) {
                    const expDate = dayjs(ex);
                    if(dayjs.isDayjs(expDate) && expDate.isValid()) {
                        const seconds = expDate.diff(dayjs(), 'second');
                        if(seconds < 0) {
                            // expiration is older than now?? don't cache
                            return validatedData;
                        }
                        ttlVal = seconds;
                    }
                } else {
                    // couldn't get a cache header, fallback
                    ttlVal = this.wikiTTL;
                }
            }
        }

        if (ttlVal !== false) {
            this.cache.set(hash as string, configStr, {ttl: ttlVal});
        }

        return validatedData;
    }

    async cacheSubreddits(subs: (Subreddit | string)[]) {
        const allSubs = subs.map(x => typeof x !== 'string' ? x.display_name : x);
        const subNames = [...new Set(allSubs)];
        const uncachedSubs = [];

        for(const s of subNames) {
            if(!(await this.hasSubreddit(s))) {
                uncachedSubs.push(s);
            }
        }
        if(uncachedSubs.length > 0) {
            // cache all uncached subs batchly-like
            const subResults = await this.client.getManySubreddits(uncachedSubs);
            for(const s of subResults) {
                // @ts-ignore
                await this.cache.set(`sub-${s.display_name}`, s, {ttl: this.subredditTTL});
            }
        }
    }

    // isInclude = true, logger: Logger = this.logger
    async batchTestSubredditCriteria(items: SnoowrapActivity[], states: (SubredditCriteria | StrongSubredditCriteria)[], author: RedditUser, options?: {logger?: Logger, isInclude?: boolean, includeIdentifier?: boolean}): Promise<(Comment | Submission)[]> {
        const {
            logger = this.logger,
            isInclude = true,
            includeIdentifier = false,
        } = options || {};

        let passedItems: (Comment | Submission)[] = [];
        let unpassedItems: (Comment | Submission)[] = [];

        const {nameOnly =  [], full = []} = states.reduce((acc: {nameOnly: (SubredditCriteria | StrongSubredditCriteria)[], full: (SubredditCriteria | StrongSubredditCriteria)[]}, curr) => {
            if(subredditStateIsNameOnly(curr)) {
                return {...acc, nameOnly: acc.nameOnly.concat(curr)};
            }
            return {...acc, full: acc.full.concat(curr)};
        }, {nameOnly: [], full: []});

        const derivedLogger = (item: SnoowrapActivity) => {
            if(!includeIdentifier) {
                return logger;
            }
            return logger.child({labels: `${asSubmission(item) ? 'SUB' : 'COM'} ${item.id}`}, mergeArr);
        }

        if(nameOnly.length === 0) {
            unpassedItems = items;
        } else {
            for(const item of items) {
                const subName = getActivitySubredditName(item);
                let matched = false;
                for(const state of nameOnly) {
                    if(await this.isSubreddit({display_name: subName} as Subreddit, state, author, derivedLogger(item))) {
                        matched = true;
                        break;
                    }
                }
                if(matched) {
                    if(isInclude) {
                        passedItems.push(item);
                    } else {
                        unpassedItems.push(item);
                    }
                } else if(!isInclude) {
                    passedItems.push(item);
                } else {
                    unpassedItems.push(item);
                }
            }
        }

        if(unpassedItems.length > 0 && full.length > 0) {
            await this.cacheSubreddits(unpassedItems.map(x => x.subreddit));
            for(const item of unpassedItems) {
                let matched = false;
                for(const state of full) {
                    const logger = derivedLogger(item);
                    if(await this.isSubreddit(await this.getSubreddit(item, logger), state, author, logger)) {
                        passedItems.push(item);
                        break;
                    }
                }
                if(matched) {
                    if(isInclude) {
                        passedItems.push(item);
                    }
                } else if(!isInclude) {
                    passedItems.push(item);
                }
            }
        }

        return passedItems;
    }

    async testSubredditCriteria(item: (Comment | Submission), state: SubredditCriteria | StrongSubredditCriteria, author: RedditUser) {
        if(Object.keys(state).length === 0) {
            return true;
        }
        // optimize for name-only criteria checks
        // -- we don't need to store cache results for this since we know subreddit name is always available from item (no request required)
        if(subredditStateIsNameOnly(state)) {
            const subName = getActivitySubredditName(item);
            return await this.isSubreddit({display_name: subName} as Subreddit, state, author, this.logger);
        }

        // see comments on shouldCacheSubredditStateCriteriaResult() for why this is needed
        if (this.filterCriteriaTTL !== false && shouldCacheSubredditStateCriteriaResult(state)) {
            try {
                const hash = `subredditCrit-${getActivitySubredditName(item)}-${objectHash.sha1(state)}`;
                await this.stats.cache.subredditCrit.identifierRequestCount.set(hash, (await this.stats.cache.subredditCrit.identifierRequestCount.wrap(hash, () => 0) as number) + 1);
                this.stats.cache.subredditCrit.requestTimestamps.push(Date.now());
                this.stats.cache.subredditCrit.requests++;
                const cachedItem = await this.cache.get(hash);
                if (cachedItem !== undefined && cachedItem !== null) {
                    this.logger.debug(`Cache Hit: Subreddit Check on ${getActivitySubredditName(item)} (Hash ${hash})`);
                    return cachedItem as boolean;
                }
                const itemResult = await this.isSubreddit(await this.getSubreddit(item), state, author, this.logger);
                this.stats.cache.subredditCrit.miss++;
                await this.cache.set(hash, itemResult, {ttl: this.filterCriteriaTTL});
                return itemResult;
            } catch (err: any) {
                if (err.logged !== true) {
                    this.logger.error('Error occurred while testing subreddit criteria', err);
                }
                throw err;
            }
        }

        return await this.isSubreddit(await this.getSubreddit(item), state, author, this.logger);
    }

    async testAuthorCriteria(item: (Comment | Submission), authorOptsObj: NamedCriteria<AuthorCriteria>, include = true): Promise<FilterCriteriaResult<AuthorCriteria>> {
        const {criteria: authorOpts} = authorOptsObj;

        if (this.filterCriteriaTTL !== false) {
            // in the criteria check we only actually use the `item` to get the author flair
            // which will be the same for the entire subreddit
            //
            // so we can create a hash only using subreddit-author-criteria
            // and ignore the actual item
            const hashObj = {...authorOpts, include};
            const userName = getActivityAuthorName(item.author);
            const hash = `authorCrit-${this.subreddit.display_name}-${userName}-${objectHash.sha1(hashObj)}`;
            await this.stats.cache.authorCrit.identifierRequestCount.set(hash, (await this.stats.cache.authorCrit.identifierRequestCount.wrap(hash, () => 0) as number) + 1);
            this.stats.cache.authorCrit.requestTimestamps.push(Date.now());
            this.stats.cache.authorCrit.requests++;

            // need to check shape of result to invalidate old result type
            let cachedAuthorTest: FilterCriteriaResult<AuthorCriteria> = await this.cache.get(hash) as FilterCriteriaResult<AuthorCriteria>;
            if(cachedAuthorTest !== null && cachedAuthorTest !== undefined && typeof cachedAuthorTest === 'object') {
                this.logger.debug(`Cache Hit: Author Check on ${userName} (Hash ${hash})`);
                return cachedAuthorTest;
            } else {
                this.stats.cache.authorCrit.miss++;
                cachedAuthorTest = await this.isAuthor(item, authorOpts, include);
                cachedAuthorTest.criteria = cloneDeep(authorOptsObj);
                await this.cache.set(hash, cachedAuthorTest, {ttl: this.filterCriteriaTTL});
                return cachedAuthorTest;
            }
        }

        const res = await this.isAuthor(item, authorOpts, include);
        res.criteria = cloneDeep(authorOptsObj);
        return res;
    }

    async testItemCriteria(i: (Comment | Submission), activityStateObj: NamedCriteria<TypedActivityState>, logger: Logger, include = true, source?: ActivitySource): Promise<FilterCriteriaResult<TypedActivityState>> {
        const {criteria: activityState} = activityStateObj;
        if(Object.keys(activityState).length === 0) {
            return {
                behavior: include ? 'include' : 'exclude',
                criteria: cloneDeep(activityStateObj),
                propertyResults: [],
                passed: true
            }
        }
        if (this.filterCriteriaTTL !== false) {
            let item = i;
            const {dispatched, source: stateSource, ...rest} = activityState;
            let state = rest;

            // if using cache and dispatched is present we want to test for it separately from the rest of the state
            // because it can change independently from the rest of the activity criteria (its only related to CM!) so storing in cache would make everything potentially stale
            // -- additionally we keep that data in-memory (for now??) so its always accessible and doesn't need to be stored in cache
            let runtimeRes: FilterCriteriaResult<(SubmissionState & CommentState)> | undefined;
            if(dispatched !== undefined || stateSource !== undefined) {
                runtimeRes = await this.isItem(item, {dispatched, source: stateSource}, logger, include, source);
                if(!runtimeRes.passed) {
                    // if dispatched does not pass can return early and avoid testing the rest of the item
                    const [propResultsMap, definedStateCriteria] = generateItemFilterHelpers(rest, include);
                    if(dispatched !== undefined) {
                        propResultsMap.dispatched = runtimeRes.propertyResults.find(x => x.property === 'dispatched');
                    }
                    if(stateSource !== undefined) {
                        propResultsMap.source = runtimeRes.propertyResults.find(x => x.property === 'source');
                    }

                    return {
                        behavior: include ? 'include' : 'exclude',
                        criteria: cloneDeep(activityStateObj),
                        propertyResults: Object.values(propResultsMap),
                        passed: false
                    }
                }
            }

            try {
                // only cache non-runtime state and results
                const hash = `itemCrit-${item.name}-${objectHash.sha1({...state, include})}`;
                await this.stats.cache.itemCrit.identifierRequestCount.set(hash, (await this.stats.cache.itemCrit.identifierRequestCount.wrap(hash, () => 0) as number) + 1);
                this.stats.cache.itemCrit.requestTimestamps.push(Date.now());
                this.stats.cache.itemCrit.requests++;
                let itemResult = await this.cache.get(hash) as FilterCriteriaResult<TypedActivityState> | undefined | null;
                if (itemResult !== undefined && itemResult !== null) {
                    logger.debug(`Cache Hit: Item Check on ${item.name} (Hash ${hash})`);
                    //return cachedItem as boolean;
                } else {
                    itemResult = await this.isItem(item, state, logger, include);
                }
                this.stats.cache.itemCrit.miss++;
                await this.cache.set(hash, itemResult, {ttl: this.filterCriteriaTTL});

                // add in runtime results, if present
                if(runtimeRes !== undefined) {
                    if(dispatched !== undefined) {
                        itemResult.propertyResults.push(runtimeRes.propertyResults.find(x => x.property === 'dispatched') as FilterCriteriaPropertyResult<TypedActivityState>);
                    }
                    if(stateSource !== undefined) {
                        itemResult.propertyResults.push(runtimeRes.propertyResults.find(x => x.property === 'source') as FilterCriteriaPropertyResult<TypedActivityState>);
                    }
                }
                itemResult.criteria = cloneDeep(activityStateObj);
                return itemResult;
            } catch (err: any) {
                if (err.logged !== true) {
                    this.logger.error('Error occurred while testing item criteria', err);
                }
                throw err;
            }
        }

        const res = await this.isItem(i, activityState, logger, include, source);
        res.criteria = cloneDeep(activityStateObj);
        return res;
    }

    async isSubreddit (subreddit: Subreddit, stateCriteriaRaw: SubredditCriteria | StrongSubredditCriteria, author: RedditUser, logger: Logger) {
        const {stateDescription, ...stateCriteria} = stateCriteriaRaw;

        let fetchedUser: RedditUser | undefined;
        // @ts-ignore
        const user = async (): Promise<RedditUser> => {
            if(fetchedUser === undefined) {
                fetchedUser = await this.getAuthor(author);
            }
            // @ts-ignore
            return fetchedUser;
        }

        if (Object.keys(stateCriteria).length === 0) {
            return true;
        }

        const crit = isStrongSubredditState(stateCriteria) ? stateCriteria : toStrongSubredditState(stateCriteria, {defaultFlags: 'i'});

        const log = logger.child({leaf: 'Subreddit Check'}, mergeArr);

        return await (async () => {
            for (const k of Object.keys(crit)) {
                // @ts-ignore
                if (crit[k] !== undefined) {
                    switch (k) {
                        case 'name':
                            const nameReg = crit[k] as RegExp;
                            if(!nameReg.test(subreddit.display_name)) {
                                return false;
                            }
                            break;
                        case 'isUserProfile':
                            const entity = parseRedditEntity(subreddit.display_name);
                            const entityIsUserProfile = entity.type === 'user';
                            if(crit[k] !== entityIsUserProfile) {
                                // @ts-ignore
                                log.debug(`Failed: Expected => ${k}:${crit[k]} | Found => ${k}:${entityIsUserProfile}`)
                                return false
                            }
                            break;
                        case 'over18':
                        case 'over_18':
                            // handling an edge case where user may have confused Comment/Submission state "over_18" with SubredditState "over18"

                            // @ts-ignore
                            if (crit[k] !== subreddit.over18) {
                                // @ts-ignore
                                log.debug(`Failed: Expected => ${k}:${crit[k]} | Found => ${k}:${subreddit.over18}`)
                                return false
                            }
                            break;
                        case 'isOwnProfile':
                            // @ts-ignore
                            const ownSub = (await user()).subreddit?.display_name.display_name;
                            const isOwn = subreddit.display_name === ownSub
                            // @ts-ignore
                            if (crit[k] !== isOwn) {
                                // @ts-ignore
                                log.debug(`Failed: Expected => ${k}:${crit[k]} | Found => ${k}:${isOwn}`)
                                return false
                            }
                            break;
                        default:
                            // @ts-ignore
                            if (subreddit[k] !== undefined) {
                                // @ts-ignore
                                if (crit[k] !== subreddit[k]) {
                                    // @ts-ignore
                                    log.debug(`Failed: Expected => ${k}:${crit[k]} | Found => ${k}:${subreddit[k]}`)
                                    return false
                                }
                            } else {
                                log.warn(`Tried to test for Subreddit property '${k}' but it did not exist`);
                            }
                            break;
                    }
                }
            }
            log.debug(`Passed: ${JSON.stringify(stateCriteria)}`);
            return true;
        })() as boolean;
    }

    async isItem (item: Submission | Comment, stateCriteria: TypedActivityState, logger: Logger, include: boolean, source?: ActivitySource): Promise<FilterCriteriaResult<(SubmissionState & CommentState)>> {

        //const definedStateCriteria = (removeUndefinedKeys(stateCriteria) as RequiredItemCrit);

        const [propResultsMap, definedStateCriteria] = generateItemFilterHelpers(stateCriteria, include);

        const log = logger.child({leaf: 'Item Check'}, mergeArr);

        if(Object.keys(stateCriteria).length === 0) {
            return {
                behavior: include ? 'include' : 'exclude',
                criteria: {criteria: stateCriteria},
                propertyResults: [],
                passed: true
            }
        }

        // const propResultsMap = Object.entries(definedStateCriteria).reduce((acc: ItemCritPropHelper, [k, v]) => {
        //     const key = (k as keyof (SubmissionState & CommentState));
        //     acc[key] = {
        //         property: key,
        //         behavior: 'include',
        //     };
        //     return acc;
        // }, {});

        const keys = Object.keys(propResultsMap) as (keyof (SubmissionState & CommentState))[]

        try {
            for(const k of keys) {
                const itemOptVal = definedStateCriteria[k];

                switch(k) {
                    case 'submissionState':
                        if(isSubmission(item)) {
                            const subMsg = `'submissionState' is not allowed in 'itemIs' criteria when the main Activity is a Submission`;
                            log.warn(subMsg);
                            propResultsMap.submissionState!.passed = true;
                            propResultsMap.submissionState!.reason = subMsg;
                            break;
                        }
                    //     // get submission
                    //     // @ts-ignore
                    //     const subProxy = await this.client.getSubmission(await item.link_id);
                    //     // @ts-ignore
                    //     const sub = await this.getActivity(subProxy);
                    //
                    //     const subStates = itemOptVal as RequiredItemCrit['submissionState'];
                    //     // @ts-ignore
                    //     const subResults = [];
                    //     for(const subState of subStates) {
                    //         subResults.push(await this.testItemCriteria(sub, subState as SubmissionState, logger))
                    //     }
                    //     propResultsMap.submissionState!.passed = subResults.length === 0 || subResults.some(x => x.passed);
                    //     propResultsMap.submissionState!.found = {
                    //         join: 'OR',
                    //         criteriaResults: subResults,
                    //         passed: propResultsMap.submissionState!.passed
                    //     };
                         break;
                    case 'dispatched':
                        const matchingDelayedActivities = this.delayedItems.filter(x => x.activity.name === item.name);
                        let found: string | boolean = matchingDelayedActivities.length > 0;
                        let reason: string | undefined;
                        let identifiers: string[] | undefined;
                        if(found && typeof itemOptVal !== 'boolean') {
                            identifiers = Array.isArray(itemOptVal) ? (itemOptVal as string[]) : [itemOptVal as string];
                            for(const i of identifiers) {
                                const matchingDelayedIdentifier = matchingDelayedActivities.find(x => x.identifier === i);
                                if(matchingDelayedIdentifier !== undefined) {
                                    found = matchingDelayedIdentifier.identifier as string;
                                    break;
                                }
                            }
                            if(found === true) {
                                reason = 'Found delayed activities but none matched dispatch identifier';
                            }
                        }
                        propResultsMap.dispatched!.passed = criteriaPassWithIncludeBehavior(found === itemOptVal || typeof found === 'string', include);
                        propResultsMap.dispatched!.found = found;
                        propResultsMap.dispatched!.reason = reason;
                        break;
                    case 'source':
                        if(source === undefined) {
                            propResultsMap.source!.passed = !include;
                            propResultsMap.source!.found = 'Not From Source';
                            propResultsMap.source!.reason = 'Activity was not retrieved from a source (may be from cache)';
                            break;
                        } else {
                            propResultsMap.source!.found = source;

                            const requestedSourcesVal: string[] = !Array.isArray(itemOptVal) ? [itemOptVal] as string[] : itemOptVal as string[];
                            const requestedSources = requestedSourcesVal.map(x => strToActivitySource(x).toLowerCase());

                            propResultsMap.source!.passed = criteriaPassWithIncludeBehavior(requestedSources.some(x => source.toLowerCase().trim() === x.toLowerCase().trim()), include);
                            break;
                        }
                    case 'score':
                        const scoreCompare = parseGenericValueComparison(itemOptVal as string);
                        propResultsMap.score!.passed = criteriaPassWithIncludeBehavior(comparisonTextOp(item.score, scoreCompare.operator, scoreCompare.value), include);
                        propResultsMap.score!.found = item.score;
                        break;
                    case 'reports':
                        if (!item.can_mod_post) {
                            const reportsMsg = 'Cannot test for reports on Activity in a subreddit bot account is not a moderator of. Skipping criteria...';
                            log.debug(reportsMsg);
                            propResultsMap.reports!.passed = true;
                            propResultsMap.reports!.reason = reportsMsg;
                            break;
                        }

                        const reportSummaryParts: string[] = [];

                        let reports: ActivityReport[] = [];

                        if(item.num_reports > 0) {
                            reports = await this.database.getRepository(ActivityReport).createQueryBuilder('report')
                                .select('report')
                                .where({activityId: item.name})
                                .getMany();
                        }

                        const reportCompare = parseReportComparison(itemOptVal as string);

                        let reportType = reportCompare.reportType ?? 'total';

                        let validReports = reports;

                        if(reportCompare.reportType === 'user') {
                            validReports = validReports.filter(x => x.type === 'user');
                        } else if(reportCompare.reportType === 'mod') {
                            validReports = validReports.filter(x => x.type === 'mod');
                        }

                        if(reportCompare.reasonRegex !== undefined) {
                            reportSummaryParts.push(`containing reason matching ${reportCompare.reasonMatch}`);
                            validReports = validReports.filter(x => reportCompare.reasonRegex?.test(x.reason));
                        }
                        if(reportCompare.durationText !== undefined) {
                            reportSummaryParts.push(`within ${reportCompare.durationText}`);
                            const earliestDate = dayjs().subtract(reportCompare.duration as Duration);
                            validReports = validReports.filter(x => x.createdAt.isSameOrAfter(earliestDate));
                        }

                        let reportNum = validReports.length;

                        reportSummaryParts.unshift(`${reportNum} ${reportType} reports`);

                        propResultsMap.reports!.found = reportSummaryParts.join(' ');
                        propResultsMap.reports!.passed = criteriaPassWithIncludeBehavior(comparisonTextOp(reportNum, reportCompare.operator, reportCompare.value), include);
                        break;
                    case 'removed':

                        const removed = activityIsRemoved(item);

                        if(typeof itemOptVal === 'boolean') {
                            propResultsMap.removed!.passed = criteriaPassWithIncludeBehavior(removed === itemOptVal, include);
                            propResultsMap.removed!.found = removed;
                        } else if(!removed) {
                            propResultsMap.removed!.passed = false;
                            propResultsMap.removed!.found = 'Not Removed';
                        } else {
                            if(!item.can_mod_post || (item.banned_by === null || item.banned_by === undefined)) {
                                propResultsMap.removed!.passed = false;
                                propResultsMap.removed!.found = 'No moderator access';
                                propResultsMap.removed!.reason = 'Could not determine who removed Activity b/c Bot is a not a moderator in the Activity\'s subreddit';
                            } else {
                                propResultsMap.removed!.found = `Removed by u/${item.banned_by.name}`;

                                // TODO move normalization into normalizeCriteria after merging databaseSupport into edge
                                let behavior: 'include' | 'exclude' = 'include';
                                let names: string[] = [];
                                if(typeof itemOptVal === 'string') {
                                    names.push(itemOptVal);
                                } else if(Array.isArray(itemOptVal)) {
                                    names = itemOptVal as string[];
                                } else {
                                    const {
                                        behavior: rBehavior = 'include',
                                        name
                                    } = itemOptVal as ModeratorNameCriteria;
                                    behavior = rBehavior;
                                    if(typeof name === 'string') {
                                        names.push(name);
                                    } else {
                                        names = name;
                                    }
                                }
                                names = [...new Set(names.map(x => {
                                    const clean = x.trim();
                                    if(x.toLocaleLowerCase() === 'self' && this.botAccount !== undefined) {
                                        return this.botAccount.toLocaleLowerCase();
                                    }
                                    if(x.toLocaleLowerCase() === 'automod') {
                                        return 'automoderator';
                                    }
                                    return clean;
                                }))]
                                const removedBy = item.banned_by.name.toLocaleLowerCase();
                                if(behavior === 'include') {
                                    propResultsMap.removed!.passed = names.some(x => x.toLocaleLowerCase().includes(removedBy));
                                } else {
                                    propResultsMap.removed!.passed = !names.some(x => x.toLocaleLowerCase().includes(removedBy));
                                }
                            }
                        }
                        break;
                    case 'deleted':
                        const deleted = activityIsDeleted(item);
                        propResultsMap.deleted!.passed = criteriaPassWithIncludeBehavior(deleted === itemOptVal, include);
                        propResultsMap.deleted!.found = deleted;
                        break;
                    case 'filtered':
                        if (!item.can_mod_post) {
                            const filteredWarn =`Cannot test for 'filtered' state on Activity in a subreddit bot account is not a moderator for. Skipping criteria...`;
                            log.debug(filteredWarn);
                            propResultsMap.filtered!.passed = true;
                            propResultsMap.filtered!.reason = filteredWarn;
                            break;
                        }
                        const filtered = activityIsFiltered(item);
                        propResultsMap.filtered!.passed = criteriaPassWithIncludeBehavior(filtered === itemOptVal, include);
                        propResultsMap.filtered!.found = filtered;
                        break;
                    case 'age':
                        const created = dayjs.unix(await item.created);
                        const ageTest = compareDurationValue(parseDurationComparison(itemOptVal as string), created);
                        propResultsMap.age!.passed = criteriaPassWithIncludeBehavior(ageTest, include);
                        propResultsMap.age!.found = created.format('MMMM D, YYYY h:mm A Z');
                        break;
                    case 'createdOn':
                        const createdAt = dayjs.unix(await item.created);
                        propResultsMap.createdOn!.found = createdAt.format('MMMM D, YYYY h:mm A Z');
                        propResultsMap.createdOn!.passed = false;

                        const expressions = Array.isArray(itemOptVal) ? itemOptVal as RelativeDateTimeMatch[] : [itemOptVal] as RelativeDateTimeMatch[];
                        try {
                            for (const expr of expressions) {
                                if (matchesRelativeDateTime(expr, createdAt)) {
                                    propResultsMap.createdOn!.passed = true;
                                    break;
                                }
                            }
                        } catch(err: any) {
                            propResultsMap.createdOn!.reason = err.message;
                        }
                        break;
                    case 'title':
                        if(asComment(item)) {
                            const titleWarn ='`title` is not allowed in `itemIs` criteria when the main Activity is a Comment';
                            log.debug(titleWarn);
                            propResultsMap.title!.passed = true;
                            propResultsMap.title!.reason = titleWarn;
                            break;
                        }

                        propResultsMap.title!.found = item.title;

                        try {
                            const [titlePass, reg] = testMaybeStringRegex(itemOptVal as string, item.title);
                            propResultsMap.title!.passed = criteriaPassWithIncludeBehavior(titlePass, include);
                        } catch (err: any) {
                            propResultsMap.title!.passed = false;
                            propResultsMap.title!.reason = err.message;
                        }
                        break;
                    case 'isRedditMediaDomain':
                        if(asComment(item)) {
                            const mediaWarn = '`isRedditMediaDomain` is not allowed in `itemIs` criteria when the main Activity is a Comment';
                            log.debug(mediaWarn);
                            propResultsMap.isRedditMediaDomain!.passed = true;
                            propResultsMap.isRedditMediaDomain!.reason = mediaWarn;
                            break;
                        }

                        propResultsMap.isRedditMediaDomain!.found = item.is_reddit_media_domain;
                        propResultsMap.isRedditMediaDomain!.passed = criteriaPassWithIncludeBehavior(item.is_reddit_media_domain === itemOptVal, include);
                        break;
                    case 'approved':
                        if(!item.can_mod_post) {
                            const spamWarn = `Cannot test for '${k}' state on Activity in a subreddit bot account is not a moderator for. Skipping criteria...`
                            log.debug(spamWarn);
                            propResultsMap[k]!.passed = true;
                            propResultsMap[k]!.reason = spamWarn;
                            break;
                        }

                        if(typeof itemOptVal === 'boolean') {
                            // @ts-ignore
                            propResultsMap.approved!.found = item[k];
                            propResultsMap.approved!.passed = propResultsMap[k]!.found === itemOptVal;
                            // @ts-ignore
                        } else if(!item.approved) {
                            propResultsMap.removed!.passed = false;
                            propResultsMap.removed!.found = 'Not Approved';
                        } else {
                            if(!item.can_mod_post || (item.approved_by === null || item.approved_by === undefined)) {
                                propResultsMap.approved!.passed = false;
                                propResultsMap.approved!.found = 'No moderator access';
                                propResultsMap.approved!.reason = 'Could not determine who approved Activity b/c Bot is a not a moderator in the Activity\'s subreddit';
                            } else {
                                propResultsMap.approved!.found = `Approved by u/${item.approved_by.name}`;

                                // TODO move normalization into normalizeCriteria after merging databaseSupport into edge
                                let behavior: 'include' | 'exclude' = 'include';
                                let names: string[] = [];
                                if(typeof itemOptVal === 'string') {
                                    names.push(itemOptVal);
                                } else if(Array.isArray(itemOptVal)) {
                                    names = itemOptVal as string[];
                                } else {
                                    const {
                                        behavior: rBehavior = 'include',
                                        name
                                    } = itemOptVal as ModeratorNameCriteria;
                                    behavior = rBehavior;
                                    if(typeof name === 'string') {
                                        names.push(name);
                                    } else {
                                        names = name;
                                    }
                                }
                                names = [...new Set(names.map(x => {
                                    const clean = x.trim();
                                    if(x.toLocaleLowerCase() === 'self' && this.botAccount !== undefined) {
                                        return this.botAccount.toLocaleLowerCase();
                                    }
                                    if(x.toLocaleLowerCase() === 'automod') {
                                        return 'automoderator';
                                    }
                                    return clean;
                                }))]
                                const doneBy = item.approved_by.name.toLocaleLowerCase();
                                if(behavior === 'include') {
                                    propResultsMap.approved!.passed = names.some(x => x.toLocaleLowerCase().includes(doneBy));
                                } else {
                                    propResultsMap.approved!.passed = !names.some(x => x.toLocaleLowerCase().includes(doneBy));
                                }
                            }
                        }
                        break;
                    case 'spam':
                        if(!item.can_mod_post) {
                            const spamWarn = `Cannot test for '${k}' state on Activity in a subreddit bot account is not a moderator for. Skipping criteria...`
                            log.debug(spamWarn);
                            propResultsMap[k]!.passed = true;
                            propResultsMap[k]!.reason = spamWarn;
                            break;
                        }
                        // @ts-ignore
                        propResultsMap[k]!.found = item[k];
                        propResultsMap[k]!.passed = criteriaPassWithIncludeBehavior(propResultsMap[k]!.found === itemOptVal, include);
                        break;
                    case 'op':
                        if(asSubmission(item)) {
                            const opWarn = `On a Submission the 'op' property will always be true. Did you mean to use this on a comment instead?`;
                            log.debug(opWarn);
                            propResultsMap.op!.passed = true;
                            propResultsMap.op!.reason = opWarn;
                            break;
                        }
                        propResultsMap.op!.found = (item as Comment).is_submitter;
                        propResultsMap.op!.passed = criteriaPassWithIncludeBehavior(propResultsMap.op!.found === itemOptVal, include);
                        break;
                    case 'depth':
                        if(asSubmission(item)) {
                            const depthWarn = `Cannot test for 'depth' on a Submission`;
                            log.debug(depthWarn);
                            propResultsMap.depth!.passed = true;
                            propResultsMap.depth!.reason = depthWarn;
                            break;
                        }
                        const depthCompare = parseGenericValueComparison(itemOptVal as string);

                        const depth = (item as Comment).depth;
                        propResultsMap.depth!.found = depth;
                        propResultsMap.depth!.passed = criteriaPassWithIncludeBehavior(comparisonTextOp(depth, depthCompare.operator, depthCompare.value), include);
                        break;
                    case 'upvoteRatio':
                        if(asSubmission(item)) {

                            let compareStr = typeof itemOptVal === 'number' ? `>= ${itemOptVal}` : itemOptVal as string;
                            const ratioCompare = parseGenericValueComparison(compareStr);

                            const ratio = item.upvote_ratio * 100;
                            propResultsMap.upvoteRatio!.found = ratio;
                            propResultsMap.upvoteRatio!.passed = criteriaPassWithIncludeBehavior(comparisonTextOp(ratio, ratioCompare.operator, ratioCompare.value), include);;
                            break;
                        } else {
                            const ratioCommWarn = `Cannot test for 'upvoteRatio' on a Comment`;
                            log.debug(ratioCommWarn);
                            propResultsMap.depth!.passed = true;
                            propResultsMap.depth!.reason = ratioCommWarn;
                            break;
                        }
                    case 'flairTemplate':
                    case 'link_flair_text':
                    case 'link_flair_css_class':
                        if(asSubmission(item)) {
                            let propertyValue: string | null;
                            if(k === 'flairTemplate') {
                                propertyValue = await item.link_flair_template_id;
                            } else {
                                propertyValue = await item[k];
                            }

                            propResultsMap[k]!.found = propertyValue;

                            if (typeof itemOptVal === 'boolean') {
                                if (itemOptVal === true) {
                                    propResultsMap[k]!.passed = criteriaPassWithIncludeBehavior(propertyValue !== undefined && propertyValue !== null && propertyValue !== '', include);
                                } else {
                                    propResultsMap[k]!.passed = criteriaPassWithIncludeBehavior(propertyValue === undefined || propertyValue === null || propertyValue === '', include);
                                }
                            } else if (propertyValue === undefined || propertyValue === null || propertyValue === '') {
                                // if crit is not a boolean but property is "empty" then it'll never pass anyway
                                propResultsMap[k]!.passed = !include;
                            } else {
                                const expectedValues = typeof itemOptVal === 'string' ? [itemOptVal] : (itemOptVal as string[]);
                                propResultsMap[k]!.passed = criteriaPassWithIncludeBehavior(expectedValues.some(x => x.trim().toLowerCase() === propertyValue?.trim().toLowerCase()), include);
                            }
                            break;
                        } else {
                            propResultsMap[k]!.passed = true;
                            propResultsMap[k]!.reason = `Cannot test for ${k} on Comment`;
                            log.warn(`Cannot test for ${k} on Comment`);
                            break;
                        }
                    default:

                        // @ts-ignore
                        const val = item[k];

                        // this shouldn't happen
                        if(propResultsMap[k] === undefined) {
                            log.warn(`State criteria property ${k} was not found in property map?? This shouldn't happen`);
                        } else if(val === undefined) {

                            let defaultWarn = `Tried to test for Activity property '${k}' but it did not exist. Check the spelling of the property.`;
                            if(!item.can_mod_post) {
                                defaultWarn =`Tried to test for Activity property '${k}' but it did not exist. This Activity is not in a subreddit the bot can mod so it may be that this property is only available to mods of that subreddit. Or the property may be misspelled.`;
                            }
                            log.debug(defaultWarn);
                            propResultsMap[k]!.found = 'undefined';
                            propResultsMap[k]!.reason = defaultWarn;

                        } else {
                            propResultsMap[k]!.found = val;
                            propResultsMap[k]!.passed = criteriaPassWithIncludeBehavior(val === itemOptVal, include);
                        }
                        break;
                }

                if(propResultsMap[k] !== undefined && propResultsMap[k]!.passed === false) {
                    break;
                }
            }
        } catch (err: any) {
            throw new ErrorWithCause('Could not execute Item Filter on Activity due to an expected error', {cause: err});
        }

        // gather values and determine overall passed
        const propResults = Object.values(propResultsMap);
        const passed = propResults.filter(x => typeof x.passed === 'boolean').every(x => x.passed === true);

        return {
            behavior: include ? 'include' : 'exclude',
            criteria: {criteria: cloneDeep(stateCriteria)},
            propertyResults: propResults,
            passed,
        };
    }

    async isAuthor(item: (Comment | Submission), authorOpts: AuthorCriteria, include = true): Promise<FilterCriteriaResult<AuthorCriteria>> {
        const definedAuthorOpts = (removeUndefinedKeys(authorOpts) as RequiredAuthorCrit);

        let fetchedUser: RedditUser | undefined;
        // @ts-ignore
        const user = async (): Promise<RedditUser> => {
            if(fetchedUser === undefined) {
                fetchedUser = await this.getAuthor(item.author);
            }
            // @ts-ignore
            return fetchedUser;
        }

        const propResultsMap = Object.entries(definedAuthorOpts).reduce((acc: AuthorCritPropHelper, [k, v]) => {
            const key = (k as keyof AuthorCriteria);
            let ex;
            if (Array.isArray(v)) {
                ex = v.map(x => {
                    if (asUserNoteCriteria(x)) {
                        return userNoteCriteriaSummary(x);
                    } else if(asModNoteCriteria(x) || asModLogCriteria(x)) {
                        return modActionCriteriaSummary(x);
                    }
                    return x;
                });
            } else {
                ex = [v];
            }
            acc[key] = {
                property: key,
                behavior: include ? 'include' : 'exclude',
            };
            return acc;
        }, {});

        const keys = Object.keys(propResultsMap) as (keyof AuthorCriteria)[]
        let orderedKeys: (keyof AuthorCriteria)[] = [];

        // push existing keys that should be ordered to the front of the list
        for(const oProp of orderedAuthorCriteriaProps) {
            if(keys.includes(oProp)) {
                orderedKeys.push(oProp);
            }
        }

        // then add any keys not included as ordered but that exist onto the end of the list
        // this way when we iterate all properties of the criteria we test all props that (probably) don't require API calls first
        orderedKeys = orderedKeys.concat(keys.filter(x => !orderedKeys.includes(x)));

            try {
                const authorName = getActivityAuthorName(item.author);

                let shouldContinue = true;
                for (const k of orderedKeys) {

                    if(propResultsMap.shadowBanned !== undefined && propResultsMap.shadowBanned!.found === true) {
                        // if we've determined the user is shadowbanned we can't get any info about them anyways so end criteria testing early
                        break;
                    }

                    // none of the criteria below are returned if the user is suspended
                    switch(k) {
                        case 'age':
                        case 'linkKarma':
                        case 'commentKarma':
                        case 'verified':
                        case 'description':
                            // @ts-ignore
                            if((await user()).is_suspended) {
                                propResultsMap[k]!.passed = false;
                                propResultsMap[k]!.reason = 'User is suspended';
                                shouldContinue = false;
                                break;
                            }
                    }

                    if(!shouldContinue) {
                        break;
                    }

                    const authorOptVal = definedAuthorOpts[k];

                    switch (k) {
                        case 'shadowBanned':

                            const isShadowBannedTest = async () => {
                                try {
                                    // @ts-ignore
                                    await user();
                                    return false;
                                } catch (err: any) {
                                    // see this.getAuthor() catch block
                                    if('code' in err && err.code === 404) {
                                        return true
                                    }
                                    throw err;
                                }
                            }

                            propResultsMap.shadowBanned!.found = await isShadowBannedTest();
                            const shadowPassed = (propResultsMap.shadowBanned!.found && authorOptVal === true) || (!propResultsMap.shadowBanned!.found && authorOptVal === false);
                            propResultsMap.shadowBanned!.passed = criteriaPassWithIncludeBehavior(shadowPassed, include);
                            if(propResultsMap.shadowBanned!.passed) {
                                shouldContinue = false;
                            }
                            break;
                        case 'name':
                            const nameVal = authorOptVal as RequiredAuthorCrit['name'];
                            const authPass = () => {

                                for (const n of nameVal) {
                                    if (testMaybeStringRegex(n, authorName)[0]) {
                                        return true;
                                    }
                                }
                                return false;
                            }
                            const authResult = authPass();
                            propResultsMap.name!.found = authorName;
                            propResultsMap.name!.passed = criteriaPassWithIncludeBehavior(authResult, include);
                            if (!propResultsMap.name!.passed) {
                                shouldContinue = false;
                            }
                            break;
                        case 'flairCssClass':
                            const css = await item.author_flair_css_class;
                            propResultsMap.flairCssClass!.found = css;

                            let cssResult:boolean;

                            if (typeof authorOptVal === 'boolean') {
                                if (authorOptVal === true) {
                                    cssResult = css !== undefined && css !== null && css !== '';
                                } else {
                                    cssResult = css === undefined || css === null || css === '';
                                }
                            } else if (css === undefined || css === null || css === '') {
                                // if crit is not a boolean but property is "empty" then it'll never pass anyway
                                cssResult = false;
                            } else {
                                const opts = Array.isArray(authorOptVal) ? authorOptVal as string[] : [authorOptVal] as string[];
                                cssResult = opts.some(x => x.trim().toLowerCase() === css.trim().toLowerCase())
                            }

                            propResultsMap.flairCssClass!.passed = criteriaPassWithIncludeBehavior(cssResult, include);
                            if (!propResultsMap.flairCssClass!.passed) {
                                shouldContinue = false;
                            }
                            break;
                        case 'flairText':

                            const text = await item.author_flair_text;
                            propResultsMap.flairText!.found = text;

                            let textResult: boolean;
                            if (typeof authorOptVal === 'boolean') {
                                if (authorOptVal === true) {
                                    textResult = text !== undefined && text !== null && text !== '';
                                } else {
                                    textResult = text === undefined || text === null || text === '';
                                }
                            } else if (text === undefined || text === null) {
                                // if crit is not a boolean but property is "empty" then it'll never pass anyway
                                textResult = false;
                            } else {
                                const opts = Array.isArray(authorOptVal) ? authorOptVal as string[] : [authorOptVal] as string[];
                                textResult = opts.some(x => x.trim().toLowerCase() === text.trim().toLowerCase())
                            }
                            propResultsMap.flairText!.passed = criteriaPassWithIncludeBehavior(textResult, include);
                            if (!propResultsMap.flairText!.passed) {
                                shouldContinue = false;
                            }
                            break;
                        case 'flairTemplate':
                            const templateId = await item.author_flair_template_id;
                            propResultsMap.flairTemplate!.found = templateId;

                            let templateResult: boolean;
                            if (typeof authorOptVal === 'boolean') {
                                if (authorOptVal === true) {
                                    templateResult = templateId !== undefined && templateId !== null && templateId !== '';
                                } else {
                                    templateResult = templateId === undefined || templateId === null || templateId === '';
                                }
                            } else if (templateId === undefined || templateId === null || templateId === '') {
                                // if crit is not a boolean but property is "empty" then it'll never pass anyway
                                templateResult = false;
                            } else {
                                const opts = Array.isArray(authorOptVal) ? authorOptVal as string[] : [authorOptVal] as string[];
                                templateResult = opts.some(x => x.trim() === templateId);
                            }

                            propResultsMap.flairTemplate!.passed = criteriaPassWithIncludeBehavior(templateResult, include);
                            if (!propResultsMap.flairTemplate!.passed) {
                                shouldContinue = false;
                            }
                            break;
                        case 'isMod':
                            const mods: RedditUser[] = await this.getSubredditModerators(item.subreddit);
                            const isModerator = mods.some(x => x.name === authorName) || authorName.toLowerCase() === 'automoderator';
                            const modMatch = authorOptVal === isModerator;
                            propResultsMap.isMod!.found = isModerator;
                            propResultsMap.isMod!.passed = criteriaPassWithIncludeBehavior(modMatch, include);
                            if (!propResultsMap.isMod!.passed) {
                                shouldContinue = false;
                            }
                            break;
                        case 'isContributor':
                            const contributors: RedditUser[] = await this.getSubredditContributors();
                            const isContributor= contributors.some(x => x.name === authorName);
                            const contributorMatch = authorOptVal === isContributor;
                            propResultsMap.isContributor!.found = isContributor;
                            propResultsMap.isContributor!.passed = criteriaPassWithIncludeBehavior(contributorMatch, include);
                            if (!propResultsMap.isContributor!.passed) {
                                shouldContinue = false;
                            }
                            break;
                        case 'age':
                            // @ts-ignore
                            const authorAge = dayjs.unix((await user()).created);
                            const ageTest = compareDurationValue(parseDurationComparison(await authorOpts.age as string), authorAge);
                            propResultsMap.age!.found = authorAge.fromNow(true);
                            propResultsMap.age!.passed = criteriaPassWithIncludeBehavior(ageTest, include);
                            if (!propResultsMap.age!.passed) {
                                shouldContinue = false;
                            }
                            break;
                        case 'linkKarma':
                            // @ts-ignore
                            const tk = (await user()).total_karma as number;
                            const lkCompare = parseGenericValueOrPercentComparison(await authorOpts.linkKarma as string);
                            let lkMatch;
                            if (lkCompare.isPercent) {

                                lkMatch = comparisonTextOp(item.author.link_karma / tk, lkCompare.operator, lkCompare.value / 100);
                            } else {
                                lkMatch = comparisonTextOp(item.author.link_karma, lkCompare.operator, lkCompare.value);
                            }
                            propResultsMap.linkKarma!.found = tk;
                            propResultsMap.linkKarma!.passed = criteriaPassWithIncludeBehavior(lkMatch, include);
                            if (!propResultsMap.linkKarma!.passed) {
                                shouldContinue = false;
                            }
                            break;
                        case 'commentKarma':
                            // @ts-ignore
                            const ck = (await user()).comment_karma as number;
                            const ckCompare = parseGenericValueOrPercentComparison(await authorOpts.commentKarma as string);
                            let ckMatch;
                            if (ckCompare.isPercent) {
                                ckMatch = comparisonTextOp(item.author.comment_karma / ck, ckCompare.operator, ckCompare.value / 100);
                            } else {
                                ckMatch = comparisonTextOp(item.author.comment_karma, ckCompare.operator, ckCompare.value);
                            }
                            propResultsMap.commentKarma!.found = ck;
                            propResultsMap.commentKarma!.passed = criteriaPassWithIncludeBehavior(ckMatch, include);
                            if (!propResultsMap.commentKarma!.passed) {
                                shouldContinue = false;
                            }
                            break;
                        case 'totalKarma':
                            // @ts-ignore
                            const totalKarma = (await user()).total_karma as number;
                            const tkCompare = parseGenericValueComparison(await authorOpts.totalKarma as string);
                            if (tkCompare.isPercent) {
                                throw new SimpleError(`'totalKarma' value on AuthorCriteria cannot be a percentage`);
                            }
                            const tkMatch = comparisonTextOp(totalKarma, tkCompare.operator, tkCompare.value);
                            propResultsMap.totalKarma!.found = totalKarma;
                            propResultsMap.totalKarma!.passed = criteriaPassWithIncludeBehavior(tkMatch, include);
                            if (!propResultsMap.totalKarma!.passed) {
                                shouldContinue = false;
                            }
                            break;
                        case 'verified':
                            // @ts-ignore
                            const verified = (await user()).has_verified_mail;
                            const vMatch = verified === authorOpts.verified as boolean;
                            propResultsMap.verified!.found = verified;
                            propResultsMap.verified!.passed = criteriaPassWithIncludeBehavior(vMatch, include);
                            if (!propResultsMap.verified!.passed) {
                                shouldContinue = false;
                            }
                            break;
                        case 'description':
                            // @ts-ignore
                            const desc = (await user()).subreddit?.display_name.public_description;
                            const dVals = authorOpts[k] as string[];
                            let passed = false;
                            let passReg;
                            for (const val of dVals) {
                                let reg = parseStringToRegex(val, 'i');
                                if (reg === undefined) {
                                    reg = parseStringToRegex(`/.*${escapeRegex(val.trim())}.*/`, 'i');
                                    if (reg === undefined) {
                                        throw new SimpleError(`Could not convert 'description' value to a valid regex: ${authorOpts[k] as string}`);
                                    }
                                }
                                if (reg.test(desc)) {
                                    passed = true;
                                    passReg = reg.toString();
                                    break;
                                }
                            }
                            propResultsMap.description!.found = typeof desc === 'string' ? truncateStringToLength(50)(desc) : desc;
                            propResultsMap.description!.passed = criteriaPassWithIncludeBehavior(passed, include);
                            if (!propResultsMap.description!.passed) {
                                shouldContinue = false;
                            } else {
                                propResultsMap.description!.reason = `Matched with: ${passReg as string}`;
                            }
                            break;
                        case 'userNotes':
                            const notes = await this.userNotes.getUserNotes(item.author);
                            let foundNoteResult: string[] = [];
                            const notePass = () => {
                                for (const noteCriteria of authorOpts[k] as UserNoteCriteria[]) {
                                    const {count = '>= 1', search = 'current', type} = noteCriteria;
                                    const {
                                        value,
                                        operator,
                                        isPercent,
                                        duration,
                                        extra = ''
                                    } = parseGenericValueOrPercentComparison(count);
                                    const cutoffDate = duration === undefined ? undefined : dayjs().subtract(duration);
                                    const order = extra.includes('asc') ? 'ascending' : 'descending';
                                    switch (search) {
                                        case 'current':
                                            if (notes.length > 0) {
                                                const currentNoteType = notes[notes.length - 1].noteType;
                                                foundNoteResult.push(`Current => ${currentNoteType}`);
                                                if (currentNoteType === type) {
                                                    return true;
                                                }
                                            } else {
                                                foundNoteResult.push('No notes present');
                                            }
                                            break;
                                        case 'consecutive':
                                            if (isPercent) {
                                                throw new SimpleError(`When comparing UserNotes with 'consecutive' search 'count' cannot be a percentage. Given: ${count}`);
                                            }

                                            let orderedNotes = cutoffDate === undefined ? notes : notes.filter(x => x.time.isSameOrAfter(cutoffDate));
                                            if (order === 'descending') {
                                                orderedNotes = [...notes];
                                                orderedNotes.reverse();
                                            }
                                            let currCount = 0;
                                            let maxCount = 0;
                                            for (const note of orderedNotes) {
                                                if (note.noteType === type) {
                                                    currCount++;
                                                    maxCount = Math.max(maxCount, currCount);
                                                } else {
                                                    currCount = 0;
                                                }
                                            }
                                            foundNoteResult.push(`Found ${currCount} ${type} consecutively`);
                                            if (comparisonTextOp(currCount, operator, value)) {
                                                return true;
                                            }
                                            break;
                                        case 'total':
                                            const filteredNotes = notes.filter(x => x.noteType === type && cutoffDate === undefined || (x.time.isSameOrAfter(cutoffDate)));
                                            if (isPercent) {
                                                // avoid divide by zero
                                                const percent = notes.length === 0 ? 0 : filteredNotes.length / notes.length;
                                                foundNoteResult.push(`${formatNumber(percent)}% are ${type}`);
                                                if (comparisonTextOp(percent, operator, value / 100)) {
                                                    return true;
                                                }
                                            } else {
                                                foundNoteResult.push(`${filteredNotes.length} are ${type}`);
                                                if (comparisonTextOp(notes.filter(x => x.noteType === type).length, operator, value)) {
                                                    return true;
                                                }
                                            }
                                            break;
                                    }
                                }
                                return false;
                            }
                            const noteResult = notePass();
                            propResultsMap.userNotes!.found = foundNoteResult.join(' | ');
                            propResultsMap.userNotes!.passed = criteriaPassWithIncludeBehavior(noteResult, include);
                            if (!propResultsMap.userNotes!.passed) {
                                shouldContinue = false;
                            }
                            break;
                        case 'modActions':
                            const modActions = await this.getAuthorModNotesByActivityAuthor(item);
                            // TODO convert these prior to running filter so we don't have to do it every time
                            const actionCriterias = authorOptVal as (ModNoteCriteria | ModLogCriteria)[];
                            let actionResult: string[] = [];

                            const actionsPass = () => {

                                for (const actionCriteria of actionCriterias) {

                                    const {search = 'current', count = '>= 1'} = actionCriteria;


                                    const {
                                        value,
                                        operator,
                                        isPercent,
                                        duration,
                                        extra = ''
                                    } = parseGenericValueOrPercentComparison(count);
                                    const cutoffDate = duration === undefined ? undefined : dayjs().subtract(duration);

                                    let actionsToUse: ModNote[] = [];
                                    if(asModNoteCriteria(actionCriteria)) {
                                        actionsToUse = actionsToUse.filter(x => x.type === 'NOTE');
                                    } else {
                                        actionsToUse = modActions;
                                    }

                                    if(search === 'current' && actionsToUse.length > 0) {
                                        actionsToUse = [actionsToUse[0]];
                                    }

                                    let validActions: ModNote[] = [];
                                    if (asModLogCriteria(actionCriteria)) {
                                        const fullCrit = toFullModLogCriteria(actionCriteria);
                                        const fullCritEntries = Object.entries(fullCrit);
                                        validActions = actionsToUse.filter(x => {

                                            // filter out any notes that occur before time range
                                            if(cutoffDate !== undefined && x.createdAt.isBefore(cutoffDate)) {
                                                return false;
                                            }

                                            for (const [k, v] of fullCritEntries) {
                                                const key = k.toLocaleLowerCase();
                                                if (['count', 'search'].includes(key)) {
                                                    continue;
                                                }
                                                switch (key) {
                                                    case 'type':
                                                        if (!v.includes((x.type as ModActionType))) {
                                                            return false
                                                        }
                                                        break;
                                                    case 'activitytype':
                                                        const anyMatch = v.some((a: ActivityType) => {
                                                            switch (a) {
                                                                case 'submission':
                                                                    if (x.action.actedOn instanceof Submission) {
                                                                        return true;
                                                                    }
                                                                    break;
                                                                case 'comment':
                                                                    if (x.action.actedOn instanceof Comment) {
                                                                        return true;
                                                                    }
                                                                    break;
                                                            }
                                                        });
                                                        if (!anyMatch) {
                                                            return false;
                                                        }
                                                        break;
                                                    case 'description':
                                                    case 'action':
                                                    case 'details':
                                                        const actionPropVal = x.action[key] as string;
                                                        if (actionPropVal === undefined) {
                                                            return false;
                                                        }
                                                        const anyPropMatch = v.some((y: RegExp) => y.test(actionPropVal));
                                                        if (!anyPropMatch) {
                                                            return false;
                                                        }
                                                } // case end

                                            } // for each end

                                            return true;
                                        }); // filter end
                                    } else if(asModNoteCriteria(actionCriteria)) {
                                        const fullCrit = toFullModNoteCriteria(actionCriteria as ModNoteCriteria);
                                        const fullCritEntries = Object.entries(fullCrit);
                                        validActions = actionsToUse.filter(x => {

                                            // filter out any notes that occur before time range
                                            if(cutoffDate !== undefined && x.createdAt.isBefore(cutoffDate)) {
                                                return false;
                                            }

                                            for (const [k, v] of fullCritEntries) {
                                                const key = k.toLocaleLowerCase();
                                                if (['count', 'search'].includes(key)) {
                                                    continue;
                                                }
                                                switch (key) {
                                                    case 'notetype':
                                                        if (!v.map((x: ModUserNoteLabel) => x.toUpperCase()).includes((x.note.label as ModUserNoteLabel))) {
                                                            return false
                                                        }
                                                        break;
                                                    case 'note':
                                                        const actionPropVal = x.note.note;
                                                        if (actionPropVal === undefined) {
                                                            return false;
                                                        }
                                                        const anyPropMatch = v.some((y: RegExp) => y.test(actionPropVal));
                                                        if (!anyPropMatch) {
                                                            return false;
                                                        }
                                                        break;
                                                    case 'activitytype':
                                                        const anyMatch = v.some((a: ActivityType) => {
                                                            switch (a) {
                                                                case 'submission':
                                                                    if (x.action.actedOn instanceof Submission) {
                                                                        return true;
                                                                    }
                                                                    break;
                                                                case 'comment':
                                                                    if (x.action.actedOn instanceof Comment) {
                                                                        return true;
                                                                    }
                                                                    break;
                                                            }
                                                        });
                                                        if (!anyMatch) {
                                                            return false;
                                                        }
                                                        break;
                                                } // case end

                                            } // for each end

                                            return true;
                                        }); // filter end
                                    } else {
                                        throw new SimpleError(`Could not determine if a modActions criteria was for Mod Log or Mod Note. Given: ${JSON.stringify(actionCriteria)}`);
                                    }

                                    switch (search) {
                                        case 'current':
                                            if (validActions.length === 0) {
                                                actionResult.push('No Mod Actions present');
                                            } else {
                                                actionResult.push('Current Action matches criteria');
                                                return true;
                                            }
                                            break;
                                        case 'consecutive':
                                            if (isPercent) {
                                                throw new SimpleError(`When comparing Mod Actions with 'search: consecutive' the 'count' value cannot be a percentage. Given: ${count}`);
                                            }
                                            const validActionIds = validActions.map(x => x.id);
                                            const order = extra.includes('asc') ? 'ascending' : 'descending';
                                            let orderedActions = actionsToUse;
                                            if(order === 'descending') {
                                                orderedActions = [...actionsToUse];
                                                orderedActions.reverse();
                                            }
                                            let currCount = 0;
                                            let maxCount = 0;
                                            for(const action of orderedActions) {
                                                if(validActionIds.includes(action.id)) {
                                                    currCount++;
                                                    maxCount = Math.max(maxCount, currCount);
                                                } else {
                                                    currCount = 0;
                                                }
                                            }
                                            actionResult.push(`Found maximum of ${maxCount} consecutive Mod Actions that matched criteria`);
                                            if (comparisonTextOp(currCount, operator, value)) {
                                                return true;
                                            }
                                            break;
                                        case 'total':
                                            if (isPercent) {
                                                // avoid divide by zero
                                                const percent = notes.length === 0 ? 0 : validActions.length / actionsToUse.length;
                                                actionResult.push(`${formatNumber(percent)}% of ${actionsToUse.length} matched criteria`);
                                                if (comparisonTextOp(percent, operator, value / 100)) {
                                                    return true;
                                                }
                                            } else {
                                                actionResult.push(`${validActions.length} matched criteria`);
                                                if (comparisonTextOp(validActions.length, operator, value)) {
                                                    return true;
                                                }
                                            }
                                    }
                                } // criteria for loop ends
                                return false;
                            }
                            const actionsResult = actionsPass();
                            propResultsMap.modActions!.found = actionResult.join(' | ');
                            propResultsMap.modActions!.passed = criteriaPassWithIncludeBehavior(actionsResult, include);
                            if (!propResultsMap.modActions!.passed) {
                                shouldContinue = false;
                            }
                            break;
                    }
                    //}
                    if (!shouldContinue) {
                        break;
                    }
                }
            } catch (err: any) {
                if (isStatusError(err) && err.statusCode === 404) {
                    throw new SimpleError('Reddit returned a 404 while trying to retrieve User profile. It is likely this user is shadowbanned.', {isSerious: false, code: 404});
                } else {
                    throw err;
                }
            }

        // gather values and determine overall passed
        const propResults = Object.values(propResultsMap);
        const passed = propResults.filter(x => typeof x.passed === 'boolean').every(x => x.passed === true);

        return {
            behavior: include ? 'include' : 'exclude',
            criteria: {criteria: cloneDeep(authorOpts)},
            propertyResults: propResults,
            passed,
        };
    }

    async getCommentCheckCacheResult(item: Comment, checkConfig: object): Promise<CheckResultEntity | Pick<CheckResultEntity, 'triggered' | 'results'> | undefined> {
        const userName = getActivityAuthorName(item.author);
        const hash = `commentUserResult-${userName}-${item.link_id}-${objectHash.sha1(checkConfig)}`;
        this.stats.cache.commentCheck.requests++;
        this.stats.cache.commentCheck.requestTimestamps.push(Date.now());
        await this.stats.cache.commentCheck.identifierRequestCount.set(hash, (await this.stats.cache.commentCheck.identifierRequestCount.wrap(hash, () => 0) as number) + 1);
        let result = await this.cache.get(hash) as { id: string, results: (RuleResultEntity | RuleSetResultEntity)[], triggered: boolean } | undefined | null;
        if (result === null) {
            result = undefined;
        }
        if (result === undefined) {
            this.stats.cache.commentCheck.miss++;
            return result;
        }
        const {id, results, triggered} = result;
        this.logger.debug(`Cache Hit: Comment Check for ${userName} in Submission ${item.link_id} (Hash ${hash})`);
        // check if the Check was persisted since that would be easiest
        const persisted = await this.database.getRepository(CheckResultEntity).findOne({where: {id}}) as CheckResultEntity;
        if (persisted !== null) {
            return persisted;
        }
        const hydratedResults: (RuleResultEntity | RuleSetResultEntity)[] = [];
        const premiseRepo = this.database.getRepository(RulePremise);
        for (const r of results) {
            if (isRuleSetResult(r)) {
                hydratedResults.push(new RuleSetResultEntity({
                    triggered: r.triggered,
                    condition: r.condition,
                    results: await mapAsync(r.results, async (ruleResult: RuleResultEntity) => {
                        const prem = await premiseRepo.findOneBy({
                            configHash: ruleResult.premise.configHash,
                            kindId: ruleResult.premise.kindId,
                            managerId: ruleResult.premise.managerId,
                        }) as RulePremise;
                        return new RuleResultEntity({
                            ...ruleResult,
                            premise: prem,
                            fromCache: true
                        })
                    })
                }))
            } else {
                const prem = await premiseRepo.findOneBy({
                    configHash: r.premise.configHash,
                    kindId: r.premise.kindId,
                    managerId: r.premise.managerId,
                }) as RulePremise;
                hydratedResults.push(new RuleResultEntity({
                    ...r,
                    premise: prem,
                    fromCache: true
                }));
            }
        }
        return {results: hydratedResults, triggered};
    }

    async setCommentCheckCacheResult(item: Comment, checkConfig: object, result: CheckResultEntity, ttl: number) {
        const userName = getActivityAuthorName(item.author);
        const hash = `commentUserResult-${userName}-${item.link_id}-${objectHash.sha1(checkConfig)}`
        await this.cache.set(hash, {id: result.id, results: result.results, triggered: result.triggered}, { ttl });
        this.logger.debug(`Cached check result '${result.check.name}' for User ${userName} on Submission ${item.link_id} for ${ttl} seconds (Hash ${hash})`);
    }

    async getImageHash(img: ImageData): Promise<Required<ImageHashCacheData>|undefined> {

        if(img.hashResult !== undefined && img.hashResultFlipped !== undefined) {
            return img.toHashCache() as Required<ImageHashCacheData>;
        }

        const hash = `imgHash-${img.basePath}`;
        const result = await this.cache.get(hash) as string | undefined | null;
        this.stats.cache.imageHash.requests++
        this.stats.cache.imageHash.requestTimestamps.push(Date.now());
        await this.stats.cache.imageHash.identifierRequestCount.set(hash, (await this.stats.cache.imageHash.identifierRequestCount.wrap(hash, () => 0) as number) + 1);
        if(result !== undefined && result !== null) {
            try {
                const data =  JSON.parse(result);
                if(asStrongImageHashCache(data)) {
                    return data;
                }
            } catch (e) {
                // had old values, just drop it
            }
        }
        this.stats.cache.commentCheck.miss++;
        return undefined;
        // const hash = await this.cache.wrap(img.baseUrl, async () => await img.hash(true), { ttl }) as string;
        // if(img.hashResult === undefined) {
        //     img.hashResult = hash;
        // }
        // return hash;
    }

    async setImageHash(img: ImageData, ttl: number): Promise<void> {
        await this.cache.set(`imgHash-${img.basePath}`, img.toHashCache() as Required<ImageHashCacheData>, {ttl});
        // const hash = await this.cache.wrap(img.baseUrl, async () => await img.hash(true), { ttl }) as string;
        // if(img.hashResult === undefined) {
        //     img.hashResult = hash;
        // }
        // return hash;
    }

    getThirdPartyCredentials(name: string) {
        if(this.thirdPartyCredentials[name] !== undefined) {
            return this.thirdPartyCredentials[name];
        }
        return undefined;
    }

    async getSubredditRemovalReasons(): Promise<SubredditRemovalReason[]> {
        if(this.wikiTTL !== false) {
            return await this.cache.wrap(`removalReasons`, async () => {
                const res = await this.client.getSubredditRemovalReasons(this.subreddit.display_name);
                return Object.values(res.data);
            }, { ttl: this.wikiTTL }) as SubredditRemovalReason[];
        }
        const res = await this.client.getSubredditRemovalReasons(this.subreddit.display_name);
        return Object.values(res.data);
    }

    async getSubredditRemovalReasonById(id: string): Promise<SubredditRemovalReason | undefined> {
        return (await this.getSubredditRemovalReasons()).find(x => x.id === id);
    }
}

export class BotResourcesManager {
    resources: Map<string, SubredditResources> = new Map();
    authorTTL: number = 10000;
    enabled: boolean = true;
    modStreams: Map<string, SPoll<Snoowrap.Submission | Snoowrap.Comment>> = new Map();
    defaultCache: Cache;
    defaultCacheConfig: StrongCache
    defaultCacheMigrated: boolean = false;
    cacheType: string = 'none';
    cacheHash: string;
    ttlDefaults: Required<TTLConfig>;
    actionedEventsMaxDefault?: number;
    actionedEventsDefault: number;
    pruneInterval: any;
    defaultThirdPartyCredentials: ThirdPartyCredentialsJsonConfig;
    logger: Logger;
    botAccount?: string;
    defaultDatabase: DataSource
    botName!: string
    retention?: EventRetentionPolicyRange

    invokeeRepo: Repository<InvokeeType>
    runTypeRepo: Repository<RunStateType>

    constructor(config: BotInstanceConfig, logger: Logger) {
        const {
            caching: {
                authorTTL,
                userNotesTTL,
                wikiTTL,
                commentTTL,
                submissionTTL,
                subredditTTL,
                filterCriteriaTTL,
                modNotesTTL,
                selfTTL,
                provider,
                actionedEventsMax,
                actionedEventsDefault,
            },
            name,
            credentials: {
                reddit,
                ...thirdParty
            },
            database,
            databaseConfig: {
                retention
            } = {},
            caching,
        } = config;
        caching.provider.prefix = buildCachePrefix([caching.provider.prefix, 'SHARED']);
        const {actionedEventsMax: eMax, actionedEventsDefault: eDef, ...relevantCacheSettings} = caching;
        this.cacheHash = objectHash.sha1(relevantCacheSettings);
        this.defaultCacheConfig = caching;
        this.defaultThirdPartyCredentials = thirdParty;
        this.defaultDatabase = database;
        this.ttlDefaults = {authorTTL, userNotesTTL, wikiTTL, commentTTL, submissionTTL, filterCriteriaTTL, subredditTTL, selfTTL, modNotesTTL};
        this.botName = name as string;
        this.logger = logger;
        this.invokeeRepo = this.defaultDatabase.getRepository(InvokeeType);
        this.runTypeRepo = this.defaultDatabase.getRepository(RunStateType);
        this.retention = retention;

        const options = provider;
        this.cacheType = options.store;
        this.actionedEventsMaxDefault = actionedEventsMax;
        this.actionedEventsDefault = actionedEventsDefault;
        this.defaultCache = createCacheManager(options);
        if (this.cacheType === 'memory') {
            const min = Math.min(...([this.ttlDefaults.wikiTTL, this.ttlDefaults.authorTTL, this.ttlDefaults.userNotesTTL].filter(x => typeof x === 'number' && x !== 0) as number[]));
            if (min > 0) {
                // set default prune interval
                this.pruneInterval = setInterval(() => {
                    // @ts-ignore
                    this.defaultCache?.store.prune();
                    // kinda hacky but whatever
                    const logger = winston.loggers.get('app');
                    logger.debug('Pruned Shared Cache');
                    // prune interval should be twice the smallest TTL
                }, min * 1000 * 2)
            }
        }
    }

    get(subName: string): SubredditResources | undefined {
        if (this.resources.has(subName)) {
            return this.resources.get(subName) as SubredditResources;
        }
        return undefined;
    }

    async set(subName: string, initOptions: SubredditResourceConfig): Promise<SubredditResources> {
        let hash = 'default';
        const { caching, credentials, retention, ...init } = initOptions;

        // const bEntity = await this.defaultDatabase.getRepository(Bot).findOne({where: {name: this.botName}}) as Bot;
        // //const subreddit = this.defaultDatabase.getRepository(SubredditEntity).findOne({name: initOptions.subreddit.display_name});
        // const mEntity = await this.defaultDatabase.getRepository(Manager).findOne({
        //     where: {
        //         name: subName,
        //         bot: {
        //             id: bEntity.id
        //         }
        //     },
        //     relations: ['bot']
        // });

        let opts: SubredditResourceOptions = {
            cache: this.defaultCache,
            cacheType: this.cacheType,
            cacheSettingsHash: hash,
            ttl: this.ttlDefaults,
            thirdPartyCredentials: credentials ?? this.defaultThirdPartyCredentials,
            prefix: this.defaultCacheConfig.provider.prefix,
            actionedEventsMax: this.actionedEventsMaxDefault !== undefined ? Math.min(this.actionedEventsDefault, this.actionedEventsMaxDefault) : this.actionedEventsDefault,
            database: this.defaultDatabase,
            botName: this.botName,
            retention: retention ?? this.retention,
            ...init,
        };

        if(caching !== undefined) {
            const {provider = this.defaultCacheConfig.provider, actionedEventsMax = this.actionedEventsDefault, ...rest} = caching;
            let cacheConfig = {
                provider: buildCacheOptionsFromProvider(provider),
                ttl: {
                    ...this.ttlDefaults,
                    ...rest
                },
            }
            hash = objectHash.sha1(cacheConfig);
            // only need to create private if there settings are actually different than the default
            if(hash !== this.cacheHash) {
                const {provider: trueProvider, ...trueRest} = cacheConfig;
                const defaultPrefix = trueProvider.prefix;
                const subPrefix = defaultPrefix === this.defaultCacheConfig.provider.prefix ? buildCachePrefix([(defaultPrefix !== undefined ? defaultPrefix.replace('SHARED', '') : defaultPrefix), subName]) : trueProvider.prefix;
                trueProvider.prefix = subPrefix;
                const eventsMax = this.actionedEventsMaxDefault !== undefined ? Math.min(actionedEventsMax, this.actionedEventsMaxDefault) : actionedEventsMax;
                opts = {
                    cache: createCacheManager(trueProvider),
                    actionedEventsMax: eventsMax,
                    cacheType: trueProvider.store,
                    cacheSettingsHash: hash,
                    thirdPartyCredentials: credentials ?? this.defaultThirdPartyCredentials,
                    prefix: subPrefix,
                    botName: this.botName,
                    database: this.defaultDatabase,
                    retention: retention ?? this.retention,
                    ...init,
                    ...trueRest,
                };
                await runMigrations(opts.cache, opts.logger, trueProvider.prefix);
            }
        } else if(!this.defaultCacheMigrated) {
            await runMigrations(this.defaultCache, this.logger, opts.prefix);
            this.defaultCacheMigrated = true;
        }

        let resource: SubredditResources;
        const res = this.get(subName);
        if(res === undefined || res.cacheSettingsHash !== hash) {
            resource = new SubredditResources(subName, {...opts, delayedItems: res?.delayedItems, botAccount: this.botAccount});
            await resource.initStats();
            resource.setHistoricalSaveInterval();
            this.resources.set(subName, resource);
        } else {
            // just set non-cache related settings
            resource = res;
            resource.botAccount = this.botAccount;
            if(opts.footer !== resource.footer) {
                resource.footer = opts.footer || DEFAULT_FOOTER;
            }
            // reset cache stats when configuration is reloaded
            resource.stats.cache = cacheStats();
        }
        await resource.initDatabaseDelayedActivities();

        return resource;
    }

    async destroy(subName: string) {
        const res = this.get(subName);
        if(res !== undefined) {
            await res.destroy();
            this.resources.delete(subName);
        }
    }

    async getPendingSubredditInvites(): Promise<(string[])> {
        const subredditNames = await this.defaultCache.get(`modInvites`);
        if (subredditNames !== undefined && subredditNames !== null) {
            return subredditNames as string[];
        }
        return [];
    }

    async addPendingSubredditInvite(subreddit: string): Promise<void> {
        if(subreddit === null || subreddit === undefined || subreddit == '') {
            throw new CMError('Subreddit name cannot be empty');
        }
        let subredditNames = await this.defaultCache.get(`modInvites`) as (string[] | undefined | null);
        if (subredditNames === undefined || subredditNames === null) {
            subredditNames = [];
        }
        const cleanName = subreddit.trim();

        if(subredditNames.some(x => x.trim().toLowerCase() === cleanName.toLowerCase())) {
            throw new CMError(`An invite for the Subreddit '${subreddit}' already exists`);
        }
        subredditNames.push(cleanName);
        await this.defaultCache.set(`modInvites`, subredditNames, {ttl: 0});
        return;
    }

    async deletePendingSubredditInvite(subreddit: string): Promise<void> {
        let subredditNames = await this.defaultCache.get(`modInvites`) as (string[] | undefined | null);
        if (subredditNames === undefined || subredditNames === null) {
            subredditNames = [];
        }
        subredditNames = subredditNames.filter(x => x.toLowerCase() !== subreddit.trim().toLowerCase());
        await this.defaultCache.set(`modInvites`, subredditNames, {ttl: 0});
        return;
    }

    async clearPendingSubredditInvites(): Promise<void> {
        await this.defaultCache.del(`modInvites`);
        return;
    }
}

export const checkAuthorFilter = async (item: (Submission | Comment), filter: AuthorOptions, resources: SubredditResources, logger: Logger): Promise<[boolean, ('inclusive' | 'exclusive' | undefined), FilterResult<AuthorCriteria>]> => {
    const authLogger = logger.child({labels: ['Author Filter']}, mergeArr);
    const {
        include = [],
        excludeCondition = 'AND',
        exclude = [],
    } = filter;
    let authorPass = null;
    const allCritResults: FilterCriteriaResult<AuthorCriteria>[] = [];
    if (include.length > 0) {
        let index = 1;
        for (const auth of include) {
            const critResult = await resources.testAuthorCriteria(item, auth);
            allCritResults.push(critResult);
            const [summary, details] = filterCriteriaSummary(critResult);
            if (critResult.passed) {
                authLogger.verbose(`${PASS} => Inclusive Author Criteria ${index} => ${summary}`);
                authLogger.debug(`Criteria Details: \n${details.join('\n')}`);
                return [true, 'inclusive', {criteriaResults: allCritResults, join: 'OR', passed: true}];
            } else {
                authLogger.debug(`${FAIL} => Inclusive Author Criteria ${index} => ${summary}`);
                authLogger.debug(`Criteria Details: \n${details.join('\n')}`);
            }
            index++;
        }
        authLogger.verbose(`${FAIL} => No Inclusive Author Criteria matched`);
        return [false, 'inclusive', {criteriaResults: allCritResults, join: 'OR', passed: false}];
    }
    if (exclude.length > 0) {
        let index = 1;
        const summaries: string[] = [];
        for (const auth of exclude) {
            const critResult = await resources.testAuthorCriteria(item, auth, false);
            allCritResults.push(critResult);
            const [summary, details] = filterCriteriaSummary(critResult);
            if (critResult.passed) {
                if(excludeCondition === 'OR') {
                    authLogger.verbose(`${PASS} (OR) => Exclusive Author Criteria ${index} => ${summary}`);
                    authLogger.debug(`Criteria Details: \n${details.join('\n')}`);
                    authorPass = true;
                    break;
                }
                summaries.push(summary);
                authLogger.debug(`${PASS} (AND) => Exclusive Author Criteria ${index} => ${summary}`);
                authLogger.debug(`Criteria Details: \n${details.join('\n')}`);
            } else if (!critResult.passed) {
                if(excludeCondition === 'AND') {
                    authLogger.verbose(`${FAIL} (AND) => Exclusive Author Criteria ${index} => ${summary}`);
                    authLogger.debug(`Criteria Details: \n${details.join('\n')}`);
                    authorPass = false;
                    break;
                }
                summaries.push(summary);
                authLogger.debug(`${FAIL} (OR) => Exclusive Author Criteria ${index} => ${summary}`);
                authLogger.debug(`Criteria Details: \n${details.join('\n')}`);
            }
            index++;
        }
        if(excludeCondition === 'AND' && authorPass === null) {
            authorPass = true;
        }
        if (authorPass !== true) {
            if(excludeCondition === 'OR') {
                authLogger.verbose(`${FAIL} => Exclusive author criteria not matched => ${summaries.length === 1 ? `${summaries[0]}` : '(many, see debug)'}`);
            }
            return [false, 'exclusive', {criteriaResults: allCritResults, join: excludeCondition, passed: false}]
        } else if(excludeCondition === 'AND') {
            authLogger.verbose(`${PASS} => Exclusive author criteria matched => ${summaries.length === 1 ? `${summaries[0]}` : '(many, see debug)'}`);
        }
        return [true, 'exclusive', {criteriaResults: allCritResults, join: excludeCondition, passed: true}];
    }
    return [true, undefined, {criteriaResults: allCritResults, join: 'OR', passed: true}];
}

export const checkItemFilter = async (item: (Submission | Comment), filter: ItemOptions, resources: SubredditResources, options?: {logger?: Logger, source?: ActivitySource, includeIdentifier?: boolean}): Promise<[boolean, ('inclusive' | 'exclusive' | undefined), FilterResult<TypedActivityState>]> => {

    const {
        logger: parentLogger = NoopLogger,
        source,
        includeIdentifier = false,
    } = options || {};

    const labels = ['Item Filter'];
    if(includeIdentifier) {
        labels.push(`${asSubmission(item) ? 'SUB' : 'COM'} ${item.id}`);
    }
    const logger = parentLogger.child({labels}, mergeArr);
    const {
        include = [],
        excludeCondition = 'AND',
        exclude = [],
    } = filter;
    let itemPass = null;

    const allCritResults: FilterCriteriaResult<TypedActivityState>[] = [];

    if(include.length > 0) {
        let index = 1
        for(const namedState of include) {
            const { criteria: state, name } = namedState;
            let critResult: FilterCriteriaResult<TypedActivityState>;

            // need to determine if criteria is for comment or submission state
            // and if its comment state WITH submission state then break apart testing into individual activity testing
            if(isCommentState(state) && asComment(item) && state.submissionState !== undefined) {
                const {submissionState, ...restCommentState} = state;

                const [subPass, subPropertyResult] = await checkCommentSubmissionStates(item, submissionState, resources, parentLogger, source);

                if(!subPass) {
                    // generate dummy results for the rest of the comment state since we don't need to test it
                    const [propResultsMap, definedStateCriteria] = generateItemFilterHelpers(restCommentState, true);
                    propResultsMap.submissionState = subPropertyResult;
                    critResult = {
                        behavior: 'include',
                        criteria: cloneDeep(namedState),
                        propertyResults: Object.values(propResultsMap),
                        passed: false
                    }
                } else {
                    critResult = await resources.testItemCriteria(item, {criteria: restCommentState}, parentLogger, true, source);
                    critResult.criteria = cloneDeep(namedState);
                    critResult.propertyResults.unshift(subPropertyResult);
                }
            } else {
                critResult = await resources.testItemCriteria(item, namedState, parentLogger, true, source);
            }

            if(critResult.propertyResults.some(x => x.property === 'source')
            && critResult.criteria.criteria.source === undefined) {
                critResult.criteria.criteria.source = source;
            }

            //critResult = await resources.testItemCriteria(item, state, parentLogger);
            allCritResults.push(critResult);
            const [summary, details] = filterCriteriaSummary(critResult);
            if (critResult.passed) {
                logger.verbose(`${PASS} => Item Criteria ${index} => ${summary}`);
                logger.debug(`Criteria Details: \n${details.join('\n')}`);
                return [true, 'inclusive', {criteriaResults: allCritResults, join: 'OR', passed: true}];
            } else {
                logger.debug(`${FAIL} => Item Author Criteria ${index} => ${summary}`);
                logger.debug(`Criteria Details: \n${details.join('\n')}`);
            }
            index++;
        }
        logger.verbose(`${FAIL} => No Item Criteria matched`);
        return [false, 'inclusive', {criteriaResults: allCritResults, join: 'OR', passed: false}];
    }

    if (exclude.length > 0) {
        let index = 1;
        const summaries: string[] = [];
        for (const namedState of exclude) {

            const { criteria: state, name } = namedState;

            let critResult: FilterCriteriaResult<TypedActivityState>;

            if(isCommentState(state) && asComment(item) && state.submissionState !== undefined) {
                const {submissionState, ...restCommentState} = state;

                const [subPass, subPropertyResult] = await checkCommentSubmissionStates(item, submissionState, resources, parentLogger, source);

                if(!subPass) {
                    // generate dummy results for the rest of the comment state since we don't need to test it
                    const [propResultsMap, definedStateCriteria] = generateItemFilterHelpers(restCommentState, false);
                    propResultsMap.submissionState = subPropertyResult;
                    critResult = {
                        behavior: 'include',
                        criteria: {...namedState},
                        propertyResults: Object.values(propResultsMap),
                        passed: false
                    }
                } else {
                    critResult = await resources.testItemCriteria(item, {criteria: restCommentState}, parentLogger, false, source);
                    critResult.criteria = {...namedState};
                    critResult.propertyResults.unshift(subPropertyResult);
                }
            } else {
                critResult = await resources.testItemCriteria(item, namedState, parentLogger, false, source);
            }

            if(critResult.propertyResults.some(x => x.property === 'source')) {
                critResult.criteria.criteria.source = source;
            }

            //critResult = await resources.testItemCriteria(item, state, parentLogger, false);
            allCritResults.push(critResult);


            const [summary, details] = filterCriteriaSummary(critResult);
            if (critResult.passed) {
                if (excludeCondition === 'OR') {
                    logger.verbose(`${PASS} (OR) => Exclusive Item Criteria ${index} => ${summary}`);
                    logger.debug(`Criteria Details: \n${details.join('\n')}`);
                    itemPass = true;
                    break;
                }
                summaries.push(summary);
                logger.debug(`${PASS} (AND) => Exclusive Item Criteria ${index} => ${summary}`);
                logger.debug(`Criteria Details: \n${details.join('\n')}`);
            } else if (!critResult.passed) {
                if (excludeCondition === 'AND') {
                    logger.verbose(`${FAIL} (AND) => Exclusive Item Criteria ${index} => ${summary}`);
                    logger.debug(`Criteria Details: \n${details.join('\n')}`);
                    itemPass = false;
                    break;
                }
                summaries.push(summary);
                logger.debug(`${FAIL} (OR) => Exclusive Item Criteria ${index} => ${summary}`);
                logger.debug(`Criteria Details: \n${details.join('\n')}`);
            }
            index++;
        }
        if (excludeCondition === 'AND' && itemPass === null) {
            itemPass = true;
        }
        if (itemPass !== true) {
            if (excludeCondition === 'OR') {
                logger.verbose(`${FAIL} => Exclusive Item criteria not matched => ${summaries.length === 1 ? `${summaries[0]}` : '(many, see debug)'}`);
            }
            return [false, 'exclusive', {criteriaResults: allCritResults, join: excludeCondition, passed: false}]
        } else if (excludeCondition === 'AND') {
            logger.verbose(`${PASS} => Exclusive Item criteria matched => ${summaries.length === 1 ? `${summaries[0]}` : '(many, see debug)'}`);
        }
        return [true, 'exclusive', {criteriaResults: allCritResults, join: excludeCondition, passed: true}];
    }

    return [true, undefined, {criteriaResults: allCritResults, join: 'OR', passed: true}];
}

export const checkCommentSubmissionStates = async (item: Comment, submissionStates: SubmissionState[], resources: SubredditResources, logger: Logger, source?: ActivitySource, excludeCondition?: JoinOperands): Promise<[boolean, FilterCriteriaPropertyResult<CommentState>]> => {
    // test submission state first since it's more likely(??) we have crit results or cache data for this submission than for the comment

    // get submission
    // @ts-ignore
    const subProxy = await resources.client.getSubmission(await item.link_id);
    // @ts-ignore
    const sub = await resources.getActivity(subProxy);

    const subStatesFilter: ItemOptions = {
        include: excludeCondition === undefined ? submissionStates.map(x => ({criteria: x})) : undefined,
        excludeCondition,
        exclude: excludeCondition === undefined ? undefined : submissionStates.map(x => ({criteria: x}))
    }

    const [subPass, _, subFilterResults] = await checkItemFilter(sub, subStatesFilter, resources, {logger});
    const subPropertyResult: FilterCriteriaPropertyResult<CommentState> = {
        property: 'submissionState',
        behavior: excludeCondition !== undefined ? 'exclude' : 'include',
        passed: subPass,
        found: {
            // TODO change this to exclude condition as well?
            join: 'OR',
            criteriaResults: subFilterResults.criteriaResults,
            passed: subPass,
        }
    };

    return [subPass, subPropertyResult];
}<|MERGE_RESOLUTION|>--- conflicted
+++ resolved
@@ -123,13 +123,8 @@
     EventRetentionPolicyRange, ImageHashCacheData,
     JoinOperands,
     ModActionType,
-<<<<<<< HEAD
     ModeratorNameCriteria, ModUserNoteLabel, RelativeDateTimeMatch, statFrequencies, StatisticFrequency,
-    StatisticFrequencyOption
-=======
-    ModeratorNameCriteria, ModUserNoteLabel, statFrequencies, StatisticFrequency,
     StatisticFrequencyOption, WikiContext
->>>>>>> 08735d50
 } from "../Common/Infrastructure/Atomic";
 import {
     AuthorOptions, FilterCriteriaPropertyResult,
