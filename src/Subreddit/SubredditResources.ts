import Snoowrap from "snoowrap";
import objectHash from 'object-hash';
import {
    activityIsDeleted, activityIsFiltered,
    activityIsRemoved,
    AuthorActivitiesOptions,
    AuthorTypedActivitiesOptions, BOT_LINK,
    getAuthorActivities
} from "../Utils/SnoowrapUtils";
import {map as mapAsync} from 'async';
import winston, {Logger} from "winston";
import as from 'async';
import fetch from 'node-fetch';
import {
    asActivity,
    asSubmission,
    asUserNoteCriteria,
    buildCacheOptionsFromProvider,
    buildCachePrefix,
    cacheStats,
    compareDurationValue,
    comparisonTextOp,
    createCacheManager,
    escapeRegex,
    FAIL,
    fetchExternalUrl,
    filterCriteriaSummary,
    formatNumber,
    generateItemFilterHelpers,
    getActivityAuthorName,
    getActivitySubredditName,
    isComment,
    isCommentState,
    isStrongSubredditState,
    isSubmission,
    isUser,
    hashString,
    mergeArr,
    parseDurationComparison,
    parseExternalUrl,
    parseGenericValueComparison,
    parseGenericValueOrPercentComparison,
    parseRedditEntity,
    parseStringToRegex,
    parseWikiContext,
    PASS,
    redisScanIterator,
    removeUndefinedKeys,
    shouldCacheSubredditStateCriteriaResult,
    strToActivitySource,
    subredditStateIsNameOnly,
    testMaybeStringRegex,
    toStrongSubredditState,
    truncateStringToLength,
    userNoteCriteriaSummary,
    asComment,
    criteriaPassWithIncludeBehavior,
    isRuleSetResult
} from "../util";
import LoggedError from "../Utils/LoggedError";
import {
    BotInstanceConfig,
    CacheOptions,
    CommentState,
    Footer,
    OperatorConfig,
    ResourceStats,
    StrongCache,
    SubmissionState,
    CacheConfig,
    TTLConfig,
    TypedActivityStates,
    UserResultCache,
    ActionedEvent,
    SubredditState,
    StrongSubredditState,
    ThirdPartyCredentialsJsonConfig,
    FilterCriteriaResult,
    FilterResult,
    TypedActivityState,
    RequiredItemCrit,
    ItemCritPropHelper,
    ActivityDispatch,
    FilterCriteriaPropertyResult,
<<<<<<< HEAD
    ActivitySource, HistoricalStatsDisplay, UserNoteCriteria, AuthorCriteria, AuthorOptions, ItemOptions, JoinOperands, NamedCriteria,
=======
    ActivitySource, ModeratorNameCriteria,
>>>>>>> 03fc5626
} from "../Common/interfaces";
import UserNotes from "./UserNotes";
import Mustache from "mustache";
import he from "he";
import {SPoll} from "./Streams";
import {Cache} from 'cache-manager';
import {Submission, Comment, Subreddit, RedditUser} from "snoowrap/dist/objects";
import {
    cacheTTLDefaults,
    createHistoricalDisplayDefaults,
} from "../Common/defaults";
import {ExtendedSnoowrap} from "../Utils/SnoowrapClients";
import dayjs from "dayjs";
import ImageData from "../Common/ImageData";
import {DataSource, Repository, SelectQueryBuilder} from "typeorm";
import {CMEvent as ActionedEventEntity, CMEvent } from "../Common/Entities/CMEvent";
import {RuleResultEntity} from "../Common/Entities/RuleResultEntity";
import globrex from 'globrex';
import {runMigrations} from "../Common/Migrations/CacheMigrationUtils";
import {isStatusError, SimpleError} from "../Utils/Errors";
import {ErrorWithCause} from "pony-cause";
import {AuthorCritPropHelper, RequiredAuthorCrit} from "../Common/types";
import {ManagerEntity} from "../Common/Entities/ManagerEntity";
import {Bot} from "../Common/Entities/Bot";
import {DispatchedEntity} from "../Common/Entities/DispatchedEntity";
import {ActivitySourceEntity} from "../Common/Entities/ActivitySourceEntity";
import {TotalStat} from "../Common/Entities/Stats/TotalStat";
import {TimeSeriesStat} from "../Common/Entities/Stats/TimeSeriesStat";
import {InvokeeType} from "../Common/Entities/InvokeeType";
import {RunStateType} from "../Common/Entities/RunStateType";
import {CheckResultEntity} from "../Common/Entities/CheckResultEntity";
import {RuleSetResultEntity} from "../Common/Entities/RuleSetResultEntity";
import {RulePremise} from "../Common/Entities/RulePremise";

export const DEFAULT_FOOTER = '\r\n*****\r\nThis action was performed by [a bot.]({{botLink}}) Mention a moderator or [send a modmail]({{modmailLink}}) if you any ideas, questions, or concerns about this action.';

/**
 * Only used for migrating stats from cache to db
 * */
interface OldHistoricalStats {
    eventsCheckedTotal: number
    eventsActionedTotal: number
    checksRun: Map<string, number>
    checksFromCache: Map<string, number>
    checksTriggered: Map<string, number>
    rulesRun: Map<string, number>
    //rulesCached: Map<string, number>
    rulesCachedTotal: number
    rulesTriggered: Map<string, number>
    actionsRun: Map<string, number>
    [index: string]: any
}

export interface SubredditResourceConfig extends Footer {
    caching?: CacheConfig,
    subreddit: Subreddit,
    logger: Logger;
    client: ExtendedSnoowrap
    credentials?: ThirdPartyCredentialsJsonConfig
    managerEntity: ManagerEntity
    botEntity: Bot
}

interface SubredditResourceOptions extends Footer {
    ttl: Required<TTLConfig>
    cache: Cache
    cacheType: string;
    cacheSettingsHash: string
    subreddit: Subreddit,
    database: DataSource
    logger: Logger;
    client: ExtendedSnoowrap;
    prefix?: string;
    actionedEventsMax: number;
    thirdPartyCredentials: ThirdPartyCredentialsJsonConfig
    delayedItems?: ActivityDispatch[]
<<<<<<< HEAD
    botName: string
    managerEntity: ManagerEntity
    botEntity: Bot
=======
    botAccount?: string
>>>>>>> 03fc5626
}

export interface SubredditResourceSetOptions extends CacheConfig, Footer {
}

export class SubredditResources {
    //enabled!: boolean;
    protected useSubredditAuthorCache!: boolean;
    protected authorTTL: number | false = cacheTTLDefaults.authorTTL;
    protected subredditTTL: number | false = cacheTTLDefaults.subredditTTL;
    protected wikiTTL: number | false = cacheTTLDefaults.wikiTTL;
    protected submissionTTL: number | false = cacheTTLDefaults.submissionTTL;
    protected commentTTL: number | false = cacheTTLDefaults.commentTTL;
    protected filterCriteriaTTL: number | false = cacheTTLDefaults.filterCriteriaTTL;
    public selfTTL: number | false = cacheTTLDefaults.selfTTL;
    name: string;
    botName: string;
    protected logger: Logger;
    userNotes: UserNotes;
    footer: false | string = DEFAULT_FOOTER;
    subreddit: Subreddit
    database: DataSource
    client: ExtendedSnoowrap
    cache: Cache
    cacheType: string
    cacheSettingsHash?: string;
    pruneInterval?: any;
    historicalSaveInterval?: any;
    prefix?: string
    actionedEventsMax: number;
    thirdPartyCredentials: ThirdPartyCredentialsJsonConfig;
    delayedItems: ActivityDispatch[] = [];
<<<<<<< HEAD
    dispatchedActivityRepo: Repository<DispatchedEntity>
    activitySourceRepo: Repository<ActivitySourceEntity>
    totalStatsRepo: Repository<TotalStat>
    totalStatsEntities: TotalStat[] = [];
    tsStatsRepo: Repository<TimeSeriesStat>
    managerEntity: ManagerEntity
    botEntity: Bot
=======
    botAccount?: string;
>>>>>>> 03fc5626

    stats: {
        cache: ResourceStats
        historical: HistoricalStatsDisplay
    };

    constructor(name: string, options: SubredditResourceOptions) {
        const {
            subreddit,
            logger,
            ttl: {
                userNotesTTL,
                authorTTL,
                wikiTTL,
                filterCriteriaTTL,
                selfTTL,
                submissionTTL,
                commentTTL,
                subredditTTL,
            },
            botName,
            database,
            cache,
            prefix,
            cacheType,
            actionedEventsMax,
            cacheSettingsHash,
            client,
            thirdPartyCredentials,
            delayedItems = [],
<<<<<<< HEAD
            managerEntity,
            botEntity,
=======
            botAccount,
>>>>>>> 03fc5626
        } = options || {};

        this.managerEntity = managerEntity;
        this.botEntity = botEntity;
        this.botName = botName;
        this.delayedItems = delayedItems;
        this.cacheSettingsHash = cacheSettingsHash;
        this.cache = cache;
        this.database = database;
        this.dispatchedActivityRepo = this.database.getRepository(DispatchedEntity);
        this.activitySourceRepo = this.database.getRepository(ActivitySourceEntity);
        this.totalStatsRepo = this.database.getRepository(TotalStat);
        this.tsStatsRepo = this.database.getRepository(TimeSeriesStat);
        this.prefix = prefix;
        this.client = client;
        this.cacheType = cacheType;
        this.actionedEventsMax = actionedEventsMax;
        this.authorTTL = authorTTL === true ? 0 : authorTTL;
        this.submissionTTL = submissionTTL === true ? 0 : submissionTTL;
        this.commentTTL = commentTTL === true ? 0 : commentTTL;
        this.subredditTTL = subredditTTL === true ? 0 : subredditTTL;
        this.wikiTTL = wikiTTL === true ? 0 : wikiTTL;
        this.filterCriteriaTTL = filterCriteriaTTL === true ? 0 : filterCriteriaTTL;
        this.selfTTL = selfTTL === true ? 0 : selfTTL;
        this.subreddit = subreddit;
        this.thirdPartyCredentials = thirdPartyCredentials;
        this.name = name;
        this.botAccount = botAccount;
        if (logger === undefined) {
            const alogger = winston.loggers.get('app')
            this.logger = alogger.child({labels: [this.name, 'Resource Cache']}, mergeArr);
        } else {
            this.logger = logger.child({labels: ['Resource Cache']}, mergeArr);
        }

        this.stats = {
            cache: cacheStats(),
            historical: createHistoricalDisplayDefaults(),
        };

        const cacheUseCB = (miss: boolean) => {
            this.stats.cache.userNotes.requestTimestamps.push(Date.now());
            this.stats.cache.userNotes.requests++;
            this.stats.cache.userNotes.miss += miss ? 1 : 0;
        }
        this.userNotes = new UserNotes(userNotesTTL, this.subreddit.display_name, this.client, this.logger, this.cache, cacheUseCB)

        if(this.cacheType === 'memory' && this.cacheSettingsHash !== 'default') {
            const min = Math.min(...([this.wikiTTL, this.authorTTL, this.submissionTTL, this.commentTTL, this.filterCriteriaTTL].filter(x => typeof x === 'number' && x !== 0) as number[]));
            if(min > 0) {
                // set default prune interval
                this.pruneInterval = setInterval(() => {
                    // @ts-ignore
                    this.defaultCache?.store.prune();
                    this.logger.debug('Pruned cache');
                    // prune interval should be twice the smallest TTL
                },min * 1000 * 2)
            }
        }
    }

    async initDatabaseDelayedActivities() {
        if(this.delayedItems.length === 0) {
            const dispatchedActivities = await this.dispatchedActivityRepo.find({
                where: {
                    manager: {
                        id: this.managerEntity.id
                    }
                },
                relations: {
                    manager: true
                }
            });
            const now = dayjs();
            for(const dAct of dispatchedActivities) {
                const shouldDispatchAt = dAct.createdAt.add(dAct.delay.asSeconds(), 'seconds');
                if(shouldDispatchAt.isBefore(now)) {
                    let tardyHint = `Activity ${dAct.activityId} queued at ${dAct.createdAt.format('YYYY-MM-DD HH:mm:ssZ')} for ${dAct.delay.humanize()} is now LATE`;
                    if(dAct.tardyTolerant === true) {
                        tardyHint += ` but was configured as ALWAYS 'tardy tolerant' so will be dispatched immediately`;
                    } else if(dAct.tardyTolerant === false) {
                        tardyHint += ` and was not configured as 'tardy tolerant' so will be dropped`;
                        this.logger.warn(tardyHint);
                        await this.removeDelayedActivity(dAct.id);
                        continue;
                    } else {
                        // see if its within tolerance
                        const latest = shouldDispatchAt.add(dAct.tardyTolerant);
                        if(latest.isBefore(now)) {
                            tardyHint += `and IS NOT within tardy tolerance of ${dAct.tardyTolerant.humanize()} of planned dispatch time so will be dropped`;
                            await this.removeDelayedActivity(dAct.id);
                            continue;
                        } else {
                            tardyHint += `but is within tardy tolerance of ${dAct.tardyTolerant.humanize()} of planned dispatch time so will be dispatched immediately`;
                        }
                    }
                }
                // TODO make this less api heavy
                this.delayedItems.push(await dAct.toActivityDispatch(this.client))
            }
        }
    }

    async addDelayedActivity(data: ActivityDispatch) {
        const dEntity = await this.dispatchedActivityRepo.save(new DispatchedEntity({...data, manager: this.managerEntity}));
        data.id = dEntity.id;
        this.delayedItems.push(data);
    }

    async removeDelayedActivity(id: string) {
        await this.dispatchedActivityRepo.delete(id);
        this.delayedItems.filter(x => x.id !== id);
    }

    async initHistoricalStats() {
        // temp migration strategy to transition from cache to db
        let currentStats: HistoricalStatsDisplay = createHistoricalDisplayDefaults();
        const totalStats = await this.totalStatsRepo.findBy({managerId: this.managerEntity.id});
        if(totalStats.length === 0) {
            const at = await this.cache.get(`${this.name}-historical-allTime`) as null | undefined | OldHistoricalStats;
            if(at !== null && at !== undefined) {
                // convert to historical stat object
                const rehydratedAt: any = {};
                for(const [k, v] of Object.entries(at)) {
                    const t = typeof v;
                    if(t === 'number') {
                        // simple number stat like eventsCheckedTotal
                        rehydratedAt[k] = v;
                    } else if(Array.isArray(v)) {
                        // a map stat that we have data for is serialized as an array of KV pairs
                         const statMap = new Map(v);
                        // @ts-ignore
                        rehydratedAt[`${k}Total`] = Array.from(statMap.values()).reduce((acc, curr) => acc + curr, 0)
                    } else if(v === null || v === undefined || (t === 'object' && Object.keys(v).length === 0)) {
                        // a map stat that was not serialized (for some reason) or serialized without any data
                        rehydratedAt[k] = 0;
                    } else {
                        // ???? shouldn't get here
                        this.logger.warn(`Did not recognize rehydrated historical stat "${k}" of type ${t}`);
                        rehydratedAt[k] = v;
                    }
                }
                currentStats = rehydratedAt as HistoricalStatsDisplay;
            }
            const now = dayjs();
            const statEntities: TotalStat[] = [];
            for(const [k,v] of Object.entries(currentStats)) {
                statEntities.push(new TotalStat({
                    metric: k,
                    value: v,
                    manager: this.managerEntity,
                    createdAt: now,
                }));
            }
            await this.totalStatsRepo.save(statEntities);
            this.totalStatsEntities = statEntities;
        } else {
            this.totalStatsEntities = totalStats;
            for(const [k, v] of Object.entries(currentStats)) {
                const matchedStat = totalStats.find(x => x.metric === k);
                if(matchedStat !== undefined) {
                    currentStats[k] = matchedStat.value;
                } else {
                    this.logger.warn(`Could not find stat matching '${k}' in the database, will default to 0`);
                    currentStats[k] = v;
                }
            }
        }
        this.stats.historical = currentStats;
    }

    updateHistoricalStats(data: Partial<HistoricalStatsDisplay>) {
        for(const [k, v] of Object.entries(data)) {
            if(this.stats.historical[k] !== undefined && v !== undefined) {
                this.stats.historical[k] += v;
            }
        }
    }

    getHistoricalDisplayStats(): HistoricalStatsDisplay {
        return this.stats.historical;
    }

    async saveHistoricalStats() {
        for(const [k, v] of Object.entries(this.stats.historical)) {
            const matchedStatIndex = this.totalStatsEntities.findIndex(x => x.metric === k);
            if(matchedStatIndex !== -1) {
                this.totalStatsEntities[matchedStatIndex].value = v;
            } else {
                this.logger.warn(`Could not find stat matching '${k}' in total stats??`);
            }

        }
        await this.totalStatsRepo.save(this.totalStatsEntities);
    }

    setHistoricalSaveInterval() {
        this.historicalSaveInterval = setInterval((function(self) {
            return async () => {
                await self.saveHistoricalStats();
            }
        })(this),10000);
    }

    async getCacheKeyCount() {
        if (this.cache.store.keys !== undefined) {
            if(this.cacheType === 'redis') {
                const keys = await this.cache.store.keys(`${this.prefix}*`);
                return keys.length;
            }
            return (await this.cache.store.keys()).length;
        }
        return 0;
    }

    async interactWithCacheByKeyPattern(pattern: string | RegExp, action: 'get' | 'delete') {
        let patternIsReg = pattern instanceof RegExp;
        let regPattern: RegExp;
        let globPattern = pattern;

        const cacheDict: Record<string, any> = {};

        if (typeof pattern === 'string') {
            const possibleRegPattern = parseStringToRegex(pattern, 'ig');
            if (possibleRegPattern !== undefined) {
                regPattern = possibleRegPattern;
                patternIsReg = true;
            } else {
                if (this.prefix !== undefined && !pattern.includes(this.prefix)) {
                    // need to add wildcard to beginning of pattern so that the regex will still match a key with a prefix
                    globPattern = `${this.prefix}${pattern}`;
                }
                // @ts-ignore
                const result = globrex(globPattern, {flags: 'i'});
                regPattern = result.regex;
            }
        } else {
            regPattern = pattern;
        }

        if (this.cacheType === 'redis') {
            // @ts-ignore
            const redisClient = this.cache.store.getClient();
            if (patternIsReg) {
                // scan all and test key by regex
                for await (const key of redisClient.scanIterator()) {
                    if (regPattern.test(key) && (this.prefix === undefined || key.includes(this.prefix))) {
                        if (action === 'delete') {
                            await redisClient.del(key)
                        } else {
                            cacheDict[key] = await redisClient.get(key);
                        }
                    }
                }
            } else {
                // not a regex means we can use glob pattern (more efficient!)
                for await (const key of redisScanIterator(redisClient, { MATCH: globPattern })) {
                    if (action === 'delete') {
                        await redisClient.del(key)
                    } else {
                        cacheDict[key] = await redisClient.get(key);
                    }
                }
            }
        } else if (this.cache.store.keys !== undefined) {
            for (const key of await this.cache.store.keys()) {
                if (regPattern.test(key) && (this.prefix === undefined || key.includes(this.prefix))) {
                    if (action === 'delete') {
                        await this.cache.del(key)
                    } else {
                        cacheDict[key] = await this.cache.get(key);
                    }
                }
            }
        }
        return cacheDict;
    }

    async deleteCacheByKeyPattern(pattern: string | RegExp) {
        return await this.interactWithCacheByKeyPattern(pattern, 'delete');
    }

    async getCacheByKeyPattern(pattern: string | RegExp) {
        return await this.interactWithCacheByKeyPattern(pattern, 'get');
    }

    async resetCacheForItem(item: Comment | Submission | RedditUser) {
        if (asActivity(item)) {
            if (this.filterCriteriaTTL !== false) {
                await this.deleteCacheByKeyPattern(`itemCrit-${item.name}*`);
            }
            await this.setActivity(item, false);
        } else if (isUser(item) && this.filterCriteriaTTL !== false) {
            await this.deleteCacheByKeyPattern(`authorCrit-*-${getActivityAuthorName(item)}*`);
        }
    }

    async getStats() {
        const totals = Object.values(this.stats.cache).reduce((acc, curr) => ({
            miss: acc.miss + curr.miss,
            req: acc.req + curr.requests,
        }), {miss: 0, req: 0});
        const cacheKeys = Object.keys(this.stats.cache);
        return {
            cache: {
                // TODO could probably combine these two
                totalRequests: totals.req,
                totalMiss: totals.miss,
                missPercent: `${formatNumber(totals.miss === 0 || totals.req === 0 ? 0 :(totals.miss/totals.req) * 100, {toFixed: 0})}%`,
                types: await cacheKeys.reduce(async (accProm, curr) => {
                    const acc = await accProm;
                    // calculate miss percent

                    const per = acc[curr].miss === 0 ? 0 : formatNumber(acc[curr].miss / acc[curr].requests) * 100;
                    acc[curr].missPercent = `${formatNumber(per, {toFixed: 0})}%`;

                    // calculate average identifier hits

                    const idCache = acc[curr].identifierRequestCount;
                    // @ts-expect-error
                    const idKeys = await idCache.store.keys() as string[];
                    if(idKeys.length > 0) {
                        let hits = 0;
                        for (const k of idKeys) {
                            hits += await idCache.get(k) as number;
                        }
                        acc[curr].identifierAverageHit = formatNumber(hits/idKeys.length);
                    }

                    if(acc[curr].requestTimestamps.length > 1) {
                        // calculate average time between request
                        const diffData = acc[curr].requestTimestamps.reduce((acc, curr: number) => {
                            if(acc.last === 0) {
                                acc.last = curr;
                                return acc;
                            }
                            acc.diffs.push(curr - acc.last);
                            acc.last = curr;
                            return acc;
                        },{last: 0, diffs: [] as number[]});
                        const avgDiff = diffData.diffs.reduce((acc, curr) => acc + curr, 0) / diffData.diffs.length;

                        acc[curr].averageTimeBetweenHits = formatNumber(avgDiff/1000);
                    }

                    return acc;
                }, Promise.resolve(this.stats.cache))
            }
        }
    }

    setLogger(logger: Logger) {
        this.logger = logger.child({labels: ['Resource Cache']}, mergeArr);
    }

    async getActionedEventsBuilder(): Promise<SelectQueryBuilder<CMEvent>> {
        const eventRepo = this.database.getRepository(ActionedEventEntity);
        return eventRepo.createQueryBuilder("event")
            .leftJoinAndSelect('event.source', 'source')
            .leftJoinAndSelect('event.activity', 'activity')
            .leftJoinAndSelect('activity.subreddit', 'subreddit')
            .leftJoinAndSelect('activity.author', 'author')
            .leftJoinAndSelect('event.runResults', 'runResults')
            .leftJoinAndSelect('runResults._authorIs', 'rrAuthorIs')
            .leftJoinAndSelect('runResults._itemIs', 'rrItemIs')
            .leftJoinAndSelect('runResults.run', 'run')
            .leftJoinAndSelect('runResults.checkResults', 'checkResults')
            .leftJoinAndSelect('checkResults._authorIs', 'cAuthorIs')
            .leftJoinAndSelect('checkResults._itemIs', 'cItemIs')
            .leftJoinAndSelect('checkResults.ruleResults', 'ruleResults')
            .leftJoinAndSelect('ruleResults._authorIs', 'rAuthorIs')
            .leftJoinAndSelect('ruleResults._itemIs', 'rItemIs')
            .leftJoinAndSelect('checkResults.actionResults', 'actionResults')
            .leftJoinAndSelect('actionResults._authorIs', 'aAuthorIs')
            .leftJoinAndSelect('actionResults._itemIs', 'aItemIs')
            .andWhere('event.manager.id = :managerId', {managerId: this.managerEntity.id})
            .orderBy('event.processedAt', 'DESC')
    }

    // async getActionedEvents(): Promise<ActionedEventEntity[]> {
    //     const eventRepo = this.database.getRepository(ActionedEventEntity);
    //     const events = await eventRepo.find({
    //         where: {
    //             manager: {
    //                     id: this.managerEntity.id
    //             }
    //         },
    //         order: {
    //             // @ts-ignore
    //             processedAt: 'DESC'
    //         },
    //         relations: {
    //             source: true,
    //             activity: {
    //                 subreddit: true,
    //                 author: true
    //             },
    //             runResults: {
    //                 _authorIs: {
    //                     criteriaResults: true
    //                 },
    //                 _itemIs: {
    //                     criteriaResults: true
    //                 },
    //                 run: true,
    //                 checkResults: {
    //                     _authorIs: {
    //                         criteriaResults: true
    //                     },
    //                     _itemIs: {
    //                         criteriaResults: true
    //                     },
    //                     ruleResults: {
    //                         _authorIs: {
    //                             criteriaResults: true
    //                         },
    //                         _itemIs: {
    //                             criteriaResults: true
    //                         },
    //                     },
    //                     actionResults: {
    //                         _authorIs: {
    //                             criteriaResults: true
    //                         },
    //                         _itemIs: {
    //                             criteriaResults: true
    //                         },
    //                     }
    //                 }
    //             },
    //         }
    //     })
    //     return events;
    // }

    async getActivity(item: Submission | Comment) {
        try {
            let hash = '';
            if (this.submissionTTL !== false && asSubmission(item)) {
                hash = `sub-${item.name}`;
                await this.stats.cache.submission.identifierRequestCount.set(hash, (await this.stats.cache.submission.identifierRequestCount.wrap(hash, () => 0) as number) + 1);
                this.stats.cache.submission.requestTimestamps.push(Date.now());
                this.stats.cache.submission.requests++;
                const cachedSubmission = await this.cache.get(hash);
                if (cachedSubmission !== undefined && cachedSubmission !== null) {
                    this.logger.debug(`Cache Hit: Submission ${item.name}`);
                    return cachedSubmission;
                }
                this.stats.cache.submission.miss++;
                return await this.setActivity(item);
            } else if (this.commentTTL !== false) {
                hash = `comm-${item.name}`;
                await this.stats.cache.comment.identifierRequestCount.set(hash, (await this.stats.cache.comment.identifierRequestCount.wrap(hash, () => 0) as number) + 1);
                this.stats.cache.comment.requestTimestamps.push(Date.now());
                this.stats.cache.comment.requests++;
                const cachedComment = await this.cache.get(hash);
                if (cachedComment !== undefined && cachedComment !== null) {
                    this.logger.debug(`Cache Hit: Comment ${item.name}`);
                    return cachedComment;
                }
                this.stats.cache.comment.miss++;
                return this.setActivity(item);
            } else {
                // @ts-ignore
                return await item.fetch();
            }
        } catch (err: any) {
            this.logger.error('Error while trying to fetch a cached activity', err);
            throw err.logged;
        }
    }

    // @ts-ignore
    public async setActivity(item: Submission | Comment, tryToFetch = true)
    {
        let hash = '';
        if(this.submissionTTL !== false && isSubmission(item)) {
            hash = `sub-${item.name}`;
            if(tryToFetch && item instanceof Submission) {
                // @ts-ignore
                const itemToCache = await item.fetch();
                await this.cache.set(hash, itemToCache, {ttl: this.submissionTTL});
                return itemToCache;
            } else {
                // @ts-ignore
                await this.cache.set(hash, item, {ttl: this.submissionTTL});
                return item;
            }
        } else if(this.commentTTL !== false){
            hash = `comm-${item.name}`;
            if(tryToFetch && item instanceof Comment) {
                // @ts-ignore
                const itemToCache = await item.fetch();
                await this.cache.set(hash, itemToCache, {ttl: this.commentTTL});
                return itemToCache;
            } else {
                // @ts-ignore
                await this.cache.set(hash, item, {ttl: this.commentTTL});
                return item;
            }
        }
    }

    async hasActivity(item: Submission | Comment) {
        const hash = asSubmission(item) ? `sub-${item.name}` : `comm-${item.name}`;
        const res = await this.cache.get(hash);
        return res !== undefined && res !== null;
    }

    // @ts-ignore
    async getRecentSelf(item: Submission | Comment): Promise<(Submission | Comment | undefined)> {
        const hash = asSubmission(item) ? `sub-recentSelf-${item.name}` : `comm-recentSelf-${item.name}`;
        const res = await this.cache.get(hash);
        if(res === null) {
            return undefined;
        }
        return res as (Submission | Comment | undefined);
    }

    async setRecentSelf(item: Submission | Comment) {
        if(this.selfTTL !== false) {
            const hash = asSubmission(item) ? `sub-recentSelf-${item.name}` : `comm-recentSelf-${item.name}`;
            // @ts-ignore
            await this.cache.set(hash, item, {ttl: this.selfTTL});
        }
        return;
    }
    /**
    * Returns true if the activity being checked was recently acted on/created by the bot and has not changed since that time
    * */
    async hasRecentSelf(item: Submission | Comment) {
        const recent = await this.getRecentSelf(item) as (Submission | Comment | undefined);
        if (recent !== undefined) {
            return item.num_reports === recent.num_reports;

            // can't really used edited since its only ever updated once with no timestamp
            // if(item.num_reports !== recent.num_reports) {
            //     return false;
            // }
            // if(!asSubmission(item)) {
            //     return item.edited === recent.edited;
            // }
            // return true;
        }
        return false;
    }

    // @ts-ignore
    async getSubreddit(item: Submission | Comment) {
        try {
            let hash = '';
            const subName = getActivitySubredditName(item);
            if (this.subredditTTL !== false) {
                hash = `sub-${subName}`;
                await this.stats.cache.subreddit.identifierRequestCount.set(hash, (await this.stats.cache.subreddit.identifierRequestCount.wrap(hash, () => 0) as number) + 1);
                this.stats.cache.subreddit.requestTimestamps.push(Date.now());
                this.stats.cache.subreddit.requests++;
                const cachedSubreddit = await this.cache.get(hash);
                if (cachedSubreddit !== undefined && cachedSubreddit !== null) {
                    this.logger.debug(`Cache Hit: Subreddit ${subName}`);
                    return new Subreddit(cachedSubreddit, this.client, false);
                }
                // @ts-ignore
                const subreddit = await this.client.getSubreddit(subName).fetch() as Subreddit;
                this.stats.cache.subreddit.miss++;
                // @ts-ignore
                await this.cache.set(hash, subreddit, {ttl: this.subredditTTL});
                // @ts-ignore
                return subreddit as Subreddit;
            } else {
                // @ts-ignore
                let subreddit = await this.client.getSubreddit(subName);

                return subreddit as Subreddit;
            }
        } catch (err: any) {
            this.logger.error('Error while trying to fetch a cached activity', err);
            throw err.logged;
        }
    }

    async getSubredditModerators(rawSubredditVal?: Subreddit | string) {
        const subredditVal = rawSubredditVal ?? this.subreddit;
        const subName = typeof subredditVal === 'string' ? subredditVal : subredditVal.display_name;
        const hash = `sub-${subName}-moderators`;
        if (this.subredditTTL !== false) {
            const cachedSubredditMods = await this.cache.get(hash);
            if (cachedSubredditMods !== undefined && cachedSubredditMods !== null) {
                this.logger.debug(`Cache Hit: Subreddit Moderators ${subName}`);
                return (cachedSubredditMods as string[]).map(x => new RedditUser({name: x}, this.client, false));
            }
        }

        let sub: Subreddit;
        if (typeof subredditVal !== 'string') {
            sub = subredditVal;
        } else {
            sub = this.client.getSubreddit(subredditVal);
        }
        const mods = await sub.getModerators();

        if (this.subredditTTL !== false) {
            // @ts-ignore
            await this.cache.set(hash, mods.map(x => x.name), {ttl: this.subredditTTL});
        }

        return mods;
    }

    async getSubredditContributors(): Promise<RedditUser[]> {
        const subName = this.subreddit.display_name;
        const hash = `sub-${subName}-contributors`;
        if (this.subredditTTL !== false) {
            const cachedSubredditMods = await this.cache.get(hash);
            if (cachedSubredditMods !== undefined && cachedSubredditMods !== null) {
                this.logger.debug(`Cache Hit: Subreddit Contributors ${subName}`);
                return (cachedSubredditMods as string[]).map(x => new RedditUser({name: x}, this.client, false));
            }
        }

        let contributors = await this.subreddit.getContributors();
        while(!contributors.isFinished) {
            contributors = await contributors.fetchMore({amount: 100});
        }

        if (this.subredditTTL !== false) {
            // @ts-ignore
            await this.cache.set(hash, contributors.map(x => x.name), {ttl: this.subredditTTL});
        }

        return contributors.map(x => new RedditUser({name: x.name}, this.client, false));
    }

    async addUserToSubredditContributorsCache(user: RedditUser) {
        const subName = this.subreddit.display_name;
        const hash = `sub-${subName}-contributors`;
        if (this.subredditTTL !== false) {
            const cachedVal = await this.cache.get(hash);
            if (cachedVal !== undefined && cachedVal !== null) {
                const cacheContributors = cachedVal as string[];
                if(!cacheContributors.includes(user.name)) {
                    cacheContributors.push(user.name);
                    await this.cache.set(hash, cacheContributors, {ttl: this.subredditTTL});
                }
            }
        }
    }

    async removeUserFromSubredditContributorsCache(user: RedditUser) {
        const subName = this.subreddit.display_name;
        const hash = `sub-${subName}-contributors`;
        if (this.subredditTTL !== false) {
            const cachedVal = await this.cache.get(hash);
            if (cachedVal !== undefined && cachedVal !== null) {
                const cacheContributors = cachedVal as string[];
                if(cacheContributors.includes(user.name)) {
                    await this.cache.set(hash, cacheContributors.filter(x => x !== user.name), {ttl: this.subredditTTL});
                }
            }
        }
    }

    async hasSubreddit(name: string) {
        if (this.subredditTTL !== false) {
            const hash = `sub-${name}`;
            this.stats.cache.subreddit.requests++
            this.stats.cache.subreddit.requestTimestamps.push(Date.now());
            await this.stats.cache.subreddit.identifierRequestCount.set(hash, (await this.stats.cache.subreddit.identifierRequestCount.wrap(hash, () => 0) as number) + 1);
            const val = await this.cache.get(hash);
            if(val === undefined || val === null) {
                this.stats.cache.subreddit.miss++;
            }
            return val !== undefined && val !== null;
        }
        return false;
    }

    // @ts-ignore
    async getAuthor(val: RedditUser | string) {
        const authorName = typeof val === 'string' ? val : val.name;
        const hash = `author-${authorName}`;
        if (this.authorTTL !== false) {
            const cachedAuthorData = await this.cache.get(hash);
            if (cachedAuthorData !== undefined && cachedAuthorData !== null) {
                this.logger.debug(`Cache Hit: Author ${authorName}`);
                const {subreddit, ...rest} = cachedAuthorData as any;
                const snoowrapConformedData = {...rest};
                if(subreddit !== null) {
                    snoowrapConformedData.subreddit = {
                        display_name: subreddit
                    };
                } else {
                    snoowrapConformedData.subreddit = null;
                }
                return new RedditUser(snoowrapConformedData, this.client, true);
            }
        }

        let user: RedditUser;
        if (typeof val !== 'string') {
            user = val;
        } else {
            user = this.client.getUser(val);
        }
        // @ts-ignore
        user = await user.fetch();

        if (this.authorTTL !== false) {
            // @ts-ignore
            await this.cache.set(hash, user, {ttl: this.authorTTL});
        }

        return user;
    }

    async getAuthorActivities(user: RedditUser, options: AuthorTypedActivitiesOptions): Promise<Array<Submission | Comment>> {
        const userName = getActivityAuthorName(user);
        if (this.authorTTL !== false) {
            const hashObj: any = options;
            if (this.useSubredditAuthorCache) {
                hashObj.subreddit = this.subreddit;
            }
            const hash = `authorActivities-${userName}-${options.type || 'overview'}-${objectHash.sha1(hashObj)}`;

            this.stats.cache.author.requests++;
            await this.stats.cache.author.identifierRequestCount.set(userName, (await this.stats.cache.author.identifierRequestCount.wrap(userName, () => 0) as number) + 1);
            this.stats.cache.author.requestTimestamps.push(Date.now());
            let miss = false;
            const cacheVal = await this.cache.wrap(hash, async () => {
                miss = true;
                if(typeof user === 'string') {
                    // @ts-ignore
                    user = await this.client.getUser(userName);
                }
                return await getAuthorActivities(user, options);
            }, {ttl: this.authorTTL});
            if (!miss) {
                this.logger.debug(`Cache Hit: ${userName} (Hash ${hash})`);
            } else {
                this.stats.cache.author.miss++;
            }
            return cacheVal as Array<Submission | Comment>;
        }
        if(typeof user === 'string') {
            // @ts-ignore
            user = await this.client.getUser(userName);
        }
        return await getAuthorActivities(user, options);
    }

    async getAuthorComments(user: RedditUser, options: AuthorActivitiesOptions): Promise<Comment[]> {
        return await this.getAuthorActivities(user, {...options, type: 'comment'}) as unknown as Promise<Comment[]>;
    }

    async getAuthorSubmissions(user: RedditUser, options: AuthorActivitiesOptions): Promise<Submission[]> {
        return await this.getAuthorActivities(user, {
            ...options,
            type: 'submission'
        }) as unknown as Promise<Submission[]>;
    }

    async getContent(val: string, subredditArg?: Subreddit): Promise<string> {
        const subreddit = subredditArg || this.subreddit;
        let cacheKey;
        const wikiContext = parseWikiContext(val);
        if (wikiContext !== undefined) {
            cacheKey = `${wikiContext.wiki}${wikiContext.subreddit !== undefined ? `|${wikiContext.subreddit}` : ''}`;
        }
        const extUrl = wikiContext === undefined ? parseExternalUrl(val) : undefined;
        if (extUrl !== undefined) {
            cacheKey = extUrl;
        }

        if (cacheKey === undefined) {
            return val;
        }

        // try to get cached value first
        let hash = `${subreddit.display_name}-content-${cacheKey}`;
        if (this.wikiTTL !== false) {
            await this.stats.cache.content.identifierRequestCount.set(cacheKey, (await this.stats.cache.content.identifierRequestCount.wrap(cacheKey, () => 0) as number) + 1);
            this.stats.cache.content.requestTimestamps.push(Date.now());
            this.stats.cache.content.requests++;
            const cachedContent = await this.cache.get(hash);
            if (cachedContent !== undefined && cachedContent !== null) {
                this.logger.debug(`Content Cache Hit: ${cacheKey}`);
                return cachedContent as string;
            } else {
                this.stats.cache.content.miss++;
            }
        }

        let wikiContent: string;

        // no cache hit, get from source
        if (wikiContext !== undefined) {
            let sub;
            if (wikiContext.subreddit === undefined || wikiContext.subreddit.toLowerCase() === subreddit.display_name) {
                sub = subreddit;
            } else {
                sub = this.client.getSubreddit(wikiContext.subreddit);
            }
            try {
                // @ts-ignore
                const wikiPage = sub.getWikiPage(wikiContext.wiki);
                wikiContent = await wikiPage.content_md;
            } catch (err: any) {
                let msg = `Could not read wiki page for an unknown reason. Please ensure the page 'https://reddit.com${sub.display_name_prefixed}/wiki/${wikiContext.wiki}' exists and is readable`;
                if(err.statusCode !== undefined) {
                    if(err.statusCode === 404) {
                        msg = `Could not find a wiki page at https://reddit.com${sub.display_name_prefixed}/wiki/${wikiContext.wiki} -- Reddit returned a 404`;
                    } else if(err.statusCode === 403 || err.statusCode === 401) {
                        msg = `Bot either does not have permission visibility permissions for the wiki page at https://reddit.com${sub.display_name_prefixed}wiki/${wikiContext.wiki} (due to subreddit restrictions) or the bot does have have oauth permissions to read wiki pages (operator error). Reddit returned a ${err.statusCode}`;
                    }
                }
                this.logger.error(msg, err);
                throw new LoggedError(msg);
            }
        } else {
            try {
                wikiContent = await fetchExternalUrl(extUrl as string, this.logger);
            } catch (err: any) {
                const msg = `Error occurred while trying to fetch the url ${extUrl}`;
                this.logger.error(msg, err);
                throw new LoggedError(msg);
            }
        }

        if (this.wikiTTL !== false) {
            this.cache.set(hash, wikiContent, {ttl: this.wikiTTL});
        }

        return wikiContent;
    }

    async cacheSubreddits(subs: (Subreddit | string)[]) {
        const allSubs = subs.map(x => typeof x !== 'string' ? x.display_name : x);
        const subNames = [...new Set(allSubs)];
        const uncachedSubs = [];

        for(const s of subNames) {
            if(!(await this.hasSubreddit(s))) {
                uncachedSubs.push(s);
            }
        }
        if(uncachedSubs.length > 0) {
            // cache all uncached subs batchly-like
            const subResults = await this.client.getManySubreddits(uncachedSubs);
            for(const s of subResults) {
                // @ts-ignore
                await this.cache.set(`sub-${s.display_name}`, s, {ttl: this.subredditTTL});
            }
        }
    }

    async batchTestSubredditCriteria(items: (Comment | Submission)[], states: (SubredditState | StrongSubredditState)[], author: RedditUser): Promise<(Comment | Submission)[]> {
        let passedItems: (Comment | Submission)[] = [];
        let unpassedItems: (Comment | Submission)[] = [];

        const {nameOnly =  [], full = []} = states.reduce((acc: {nameOnly: (SubredditState | StrongSubredditState)[], full: (SubredditState | StrongSubredditState)[]}, curr) => {
            if(subredditStateIsNameOnly(curr)) {
                return {...acc, nameOnly: acc.nameOnly.concat(curr)};
            }
            return {...acc, full: acc.full.concat(curr)};
        }, {nameOnly: [], full: []});

        if(nameOnly.length === 0) {
            unpassedItems = items;
        } else {
            for(const item of items) {
                const subName = getActivitySubredditName(item);
                for(const state of nameOnly) {
                    if(await this.isSubreddit({display_name: subName} as Subreddit, state, author, this.logger)) {
                        passedItems.push(item);
                        break;
                    }
                }
                unpassedItems.push(item);
            }
        }

        if(unpassedItems.length > 0 && full.length > 0) {
            await this.cacheSubreddits(unpassedItems.map(x => x.subreddit));
            for(const item of unpassedItems) {
                for(const state of full) {
                    if(await this.isSubreddit(await this.getSubreddit(item), state, author, this.logger)) {
                        passedItems.push(item);
                        break;
                    }
                }
            }
        }

        return passedItems;
    }

    async testSubredditCriteria(item: (Comment | Submission), state: SubredditState | StrongSubredditState, author: RedditUser) {
        if(Object.keys(state).length === 0) {
            return true;
        }
        // optimize for name-only criteria checks
        // -- we don't need to store cache results for this since we know subreddit name is always available from item (no request required)
        const critCount = Object.entries(state).filter(([key, val]) => {
            return val !== undefined && !['name','stateDescription'].includes(key);
        }).length;
        if(critCount === 0) {
            const subName = getActivitySubredditName(item);
            return await this.isSubreddit({display_name: subName} as Subreddit, state, author, this.logger);
        }

        // see comments on shouldCacheSubredditStateCriteriaResult() for why this is needed
        if (this.filterCriteriaTTL !== false && shouldCacheSubredditStateCriteriaResult(state)) {
            try {
                const hash = `subredditCrit-${getActivitySubredditName(item)}-${objectHash.sha1(state)}`;
                await this.stats.cache.subredditCrit.identifierRequestCount.set(hash, (await this.stats.cache.subredditCrit.identifierRequestCount.wrap(hash, () => 0) as number) + 1);
                this.stats.cache.subredditCrit.requestTimestamps.push(Date.now());
                this.stats.cache.subredditCrit.requests++;
                const cachedItem = await this.cache.get(hash);
                if (cachedItem !== undefined && cachedItem !== null) {
                    this.logger.debug(`Cache Hit: Subreddit Check on ${getActivitySubredditName(item)} (Hash ${hash})`);
                    return cachedItem as boolean;
                }
                const itemResult = await this.isSubreddit(await this.getSubreddit(item), state, author, this.logger);
                this.stats.cache.subredditCrit.miss++;
                await this.cache.set(hash, itemResult, {ttl: this.filterCriteriaTTL});
                return itemResult;
            } catch (err: any) {
                if (err.logged !== true) {
                    this.logger.error('Error occurred while testing subreddit criteria', err);
                }
                throw err;
            }
        }

        return await this.isSubreddit(await this.getSubreddit(item), state, author, this.logger);
    }

    async testAuthorCriteria(item: (Comment | Submission), authorOptsObj: NamedCriteria<AuthorCriteria>, include = true): Promise<FilterCriteriaResult<AuthorCriteria>> {
        const {criteria: authorOpts} = authorOptsObj;

        if (this.filterCriteriaTTL !== false) {
            // in the criteria check we only actually use the `item` to get the author flair
            // which will be the same for the entire subreddit
            //
            // so we can create a hash only using subreddit-author-criteria
            // and ignore the actual item
            const hashObj = {...authorOpts, include};
            const userName = getActivityAuthorName(item.author);
            const hash = `authorCrit-${this.subreddit.display_name}-${userName}-${objectHash.sha1(hashObj)}`;
            await this.stats.cache.authorCrit.identifierRequestCount.set(hash, (await this.stats.cache.authorCrit.identifierRequestCount.wrap(hash, () => 0) as number) + 1);
            this.stats.cache.authorCrit.requestTimestamps.push(Date.now());
            this.stats.cache.authorCrit.requests++;

            // need to check shape of result to invalidate old result type
            let cachedAuthorTest: FilterCriteriaResult<AuthorCriteria> = await this.cache.get(hash) as FilterCriteriaResult<AuthorCriteria>;
            if(cachedAuthorTest !== null && cachedAuthorTest !== undefined && typeof cachedAuthorTest === 'object') {
                this.logger.debug(`Cache Hit: Author Check on ${userName} (Hash ${hash})`);
                return cachedAuthorTest;
            } else {
                this.stats.cache.authorCrit.miss++;
                cachedAuthorTest = await this.isAuthor(item, authorOpts, include);
                cachedAuthorTest.criteria = authorOptsObj;
                await this.cache.set(hash, cachedAuthorTest, {ttl: this.filterCriteriaTTL});
                return cachedAuthorTest;
            }
        }

        const res = await this.isAuthor(item, authorOpts, include);
        res.criteria = authorOptsObj;
        return res;
    }

    async testItemCriteria(i: (Comment | Submission), activityStateObj: NamedCriteria<TypedActivityState>, logger: Logger, include = true, source?: ActivitySource): Promise<FilterCriteriaResult<TypedActivityState>> {
        const {criteria: activityState} = activityStateObj;
        if(Object.keys(activityState).length === 0) {
            return {
                behavior: include ? 'include' : 'exclude',
                criteria: activityStateObj,
                propertyResults: [],
                passed: true
            }
        }
        if (this.filterCriteriaTTL !== false) {
            let item = i;
            const {dispatched, source: stateSource, ...rest} = activityState;
            let state = rest;

            // if using cache and dispatched is present we want to test for it separately from the rest of the state
            // because it can change independently from the rest of the activity criteria (its only related to CM!) so storing in cache would make everything potentially stale
            // -- additionally we keep that data in-memory (for now??) so its always accessible and doesn't need to be stored in cache
            let runtimeRes: FilterCriteriaResult<(SubmissionState & CommentState)> | undefined;
            if(dispatched !== undefined || stateSource !== undefined) {
                runtimeRes = await this.isItem(item, {dispatched, source: stateSource}, logger, include, source);
                if(!runtimeRes.passed) {
                    // if dispatched does not pass can return early and avoid testing the rest of the item
                    const [propResultsMap, definedStateCriteria] = generateItemFilterHelpers(rest, include);
                    if(dispatched !== undefined) {
                        propResultsMap.dispatched = runtimeRes.propertyResults.find(x => x.property === 'dispatched');
                    }
                    if(stateSource !== undefined) {
                        propResultsMap.source = runtimeRes.propertyResults.find(x => x.property === 'source');
                    }

                    return {
                        behavior: include ? 'include' : 'exclude',
                        criteria: activityStateObj,
                        propertyResults: Object.values(propResultsMap),
                        passed: false
                    }
                }
            }

            try {
                // only cache non-runtime state and results
                const hash = `itemCrit-${item.name}-${objectHash.sha1({...state, include})}`;
                await this.stats.cache.itemCrit.identifierRequestCount.set(hash, (await this.stats.cache.itemCrit.identifierRequestCount.wrap(hash, () => 0) as number) + 1);
                this.stats.cache.itemCrit.requestTimestamps.push(Date.now());
                this.stats.cache.itemCrit.requests++;
                let itemResult = await this.cache.get(hash) as FilterCriteriaResult<TypedActivityState> | undefined | null;
                if (itemResult !== undefined && itemResult !== null) {
                    this.logger.debug(`Cache Hit: Item Check on ${item.name} (Hash ${hash})`);
                    //return cachedItem as boolean;
                } else {
                    itemResult = await this.isItem(item, state, logger, include);
                }
                this.stats.cache.itemCrit.miss++;
                await this.cache.set(hash, itemResult, {ttl: this.filterCriteriaTTL});

                // add in runtime results, if present
                if(runtimeRes !== undefined) {
                    if(dispatched !== undefined) {
                        itemResult.propertyResults.push(runtimeRes.propertyResults.find(x => x.property === 'dispatched') as FilterCriteriaPropertyResult<TypedActivityState>);
                    }
                    if(stateSource !== undefined) {
                        itemResult.propertyResults.push(runtimeRes.propertyResults.find(x => x.property === 'source') as FilterCriteriaPropertyResult<TypedActivityState>);
                    }
                }
                itemResult.criteria = activityStateObj;
                return itemResult;
            } catch (err: any) {
                if (err.logged !== true) {
                    this.logger.error('Error occurred while testing item criteria', err);
                }
                throw err;
            }
        }

        const res = await this.isItem(i, activityState, logger, include, source);
        res.criteria = activityStateObj;
        return res;
    }

    async isSubreddit (subreddit: Subreddit, stateCriteriaRaw: SubredditState | StrongSubredditState, author: RedditUser, logger: Logger) {
        const {stateDescription, ...stateCriteria} = stateCriteriaRaw;

        let fetchedUser: RedditUser | undefined;
        // @ts-ignore
        const user = async (): Promise<RedditUser> => {
            if(fetchedUser === undefined) {
                fetchedUser = await this.getAuthor(author);
            }
            // @ts-ignore
            return fetchedUser;
        }

        if (Object.keys(stateCriteria).length === 0) {
            return true;
        }

        const crit = isStrongSubredditState(stateCriteria) ? stateCriteria : toStrongSubredditState(stateCriteria, {defaultFlags: 'i'});

        const log = logger.child({leaf: 'Subreddit Check'}, mergeArr);

        return await (async () => {
            for (const k of Object.keys(crit)) {
                // @ts-ignore
                if (crit[k] !== undefined) {
                    switch (k) {
                        case 'name':
                            const nameReg = crit[k] as RegExp;
                            if(!nameReg.test(subreddit.display_name)) {
                                return false;
                            }
                            break;
                        case 'isUserProfile':
                            const entity = parseRedditEntity(subreddit.display_name);
                            const entityIsUserProfile = entity.type === 'user';
                            if(crit[k] !== entityIsUserProfile) {
                                // @ts-ignore
                                log.debug(`Failed: Expected => ${k}:${crit[k]} | Found => ${k}:${entityIsUserProfile}`)
                                return false
                            }
                            break;
                        case 'over18':
                        case 'over_18':
                            // handling an edge case where user may have confused Comment/Submission state "over_18" with SubredditState "over18"

                            // @ts-ignore
                            if (crit[k] !== subreddit.over18) {
                                // @ts-ignore
                                log.debug(`Failed: Expected => ${k}:${crit[k]} | Found => ${k}:${subreddit.over18}`)
                                return false
                            }
                            break;
                        case 'isOwnProfile':
                            // @ts-ignore
                            const ownSub = (await user()).subreddit?.display_name.display_name;
                            const isOwn = subreddit.display_name === ownSub
                            // @ts-ignore
                            if (crit[k] !== isOwn) {
                                // @ts-ignore
                                log.debug(`Failed: Expected => ${k}:${crit[k]} | Found => ${k}:${isOwn}`)
                                return false
                            }
                            break;
                        default:
                            // @ts-ignore
                            if (subreddit[k] !== undefined) {
                                // @ts-ignore
                                if (crit[k] !== subreddit[k]) {
                                    // @ts-ignore
                                    log.debug(`Failed: Expected => ${k}:${crit[k]} | Found => ${k}:${subreddit[k]}`)
                                    return false
                                }
                            } else {
                                log.warn(`Tried to test for Subreddit property '${k}' but it did not exist`);
                            }
                            break;
                    }
                }
            }
            log.debug(`Passed: ${JSON.stringify(stateCriteria)}`);
            return true;
        })() as boolean;
    }

    async isItem (item: Submission | Comment, stateCriteria: TypedActivityState, logger: Logger, include: boolean, source?: ActivitySource): Promise<FilterCriteriaResult<(SubmissionState & CommentState)>> {

        //const definedStateCriteria = (removeUndefinedKeys(stateCriteria) as RequiredItemCrit);

        const [propResultsMap, definedStateCriteria] = generateItemFilterHelpers(stateCriteria, include);

        const log = logger.child({leaf: 'Item Check'}, mergeArr);

        if(Object.keys(stateCriteria).length === 0) {
            return {
                behavior: include ? 'include' : 'exclude',
                criteria: {criteria: stateCriteria},
                propertyResults: [],
                passed: true
            }
        }

        // const propResultsMap = Object.entries(definedStateCriteria).reduce((acc: ItemCritPropHelper, [k, v]) => {
        //     const key = (k as keyof (SubmissionState & CommentState));
        //     acc[key] = {
        //         property: key,
        //         behavior: 'include',
        //     };
        //     return acc;
        // }, {});

        const keys = Object.keys(propResultsMap) as (keyof (SubmissionState & CommentState))[]

        try {
            for(const k of keys) {
                const itemOptVal = definedStateCriteria[k];

                switch(k) {
                    case 'submissionState':
                        if(isSubmission(item)) {
                            const subMsg = `'submissionState' is not allowed in 'itemIs' criteria when the main Activity is a Submission`;
                            log.warn(subMsg);
                            propResultsMap.submissionState!.passed = true;
                            propResultsMap.submissionState!.reason = subMsg;
                            break;
                        }
                    //     // get submission
                    //     // @ts-ignore
                    //     const subProxy = await this.client.getSubmission(await item.link_id);
                    //     // @ts-ignore
                    //     const sub = await this.getActivity(subProxy);
                    //
                    //     const subStates = itemOptVal as RequiredItemCrit['submissionState'];
                    //     // @ts-ignore
                    //     const subResults = [];
                    //     for(const subState of subStates) {
                    //         subResults.push(await this.testItemCriteria(sub, subState as SubmissionState, logger))
                    //     }
                    //     propResultsMap.submissionState!.passed = subResults.length === 0 || subResults.some(x => x.passed);
                    //     propResultsMap.submissionState!.found = {
                    //         join: 'OR',
                    //         criteriaResults: subResults,
                    //         passed: propResultsMap.submissionState!.passed
                    //     };
                         break;
                    case 'dispatched':
                        const matchingDelayedActivities = this.delayedItems.filter(x => x.activity.name === item.name);
                        let found: string | boolean = matchingDelayedActivities.length > 0;
                        let reason: string | undefined;
                        let identifiers: string[] | undefined;
                        if(found && typeof itemOptVal !== 'boolean') {
                            identifiers = Array.isArray(itemOptVal) ? (itemOptVal as string[]) : [itemOptVal as string];
                            for(const i of identifiers) {
                                const matchingDelayedIdentifier = matchingDelayedActivities.find(x => x.identifier === i);
                                if(matchingDelayedIdentifier !== undefined) {
                                    found = matchingDelayedIdentifier.identifier as string;
                                    break;
                                }
                            }
                            if(found === true) {
                                reason = 'Found delayed activities but none matched dispatch identifier';
                            }
                        }
                        propResultsMap.dispatched!.passed = criteriaPassWithIncludeBehavior(found === itemOptVal || typeof found === 'string', include);
                        propResultsMap.dispatched!.found = found;
                        propResultsMap.dispatched!.reason = reason;
                        break;
                    case 'source':
                        if(source === undefined) {
                            propResultsMap.source!.passed = !include;
                            propResultsMap.source!.found = 'Not From Source';
                            propResultsMap.source!.reason = 'Activity was not retrieved from a source (may be from cache)';
                            break;
                        } else {
                            propResultsMap.source!.found = source;

                            const requestedSourcesVal: string[] = !Array.isArray(itemOptVal) ? [itemOptVal] as string[] : itemOptVal as string[];
                            const requestedSources = requestedSourcesVal.map(x => strToActivitySource(x).toLowerCase());

                            propResultsMap.source!.passed = criteriaPassWithIncludeBehavior(requestedSources.some(x => source.toLowerCase().includes(x)), include);
                            break;
                        }
                    case 'score':
                        const scoreCompare = parseGenericValueComparison(itemOptVal as string);
                        propResultsMap.score!.passed = criteriaPassWithIncludeBehavior(comparisonTextOp(item.score, scoreCompare.operator, scoreCompare.value), include);
                        propResultsMap.score!.found = item.score;
                        break;
                    case 'reports':
                        if (!item.can_mod_post) {
                            const reportsMsg = 'Cannot test for reports on Activity in a subreddit bot account is not a moderator of. Skipping criteria...';
                            log.debug(reportsMsg);
                            propResultsMap.reports!.passed = true;
                            propResultsMap.reports!.reason = reportsMsg;
                            break;
                        }
                        const reportCompare = parseGenericValueComparison(itemOptVal as string);
                        let reportType = 'total';
                        if(reportCompare.extra !== undefined && reportCompare.extra.trim() !== '') {
                            const requestedType = reportCompare.extra.toLocaleLowerCase().trim();
                            if(requestedType.includes('mod')) {
                                reportType = 'mod';
                            } else if(requestedType.includes('user')) {
                                reportType = 'user';
                            } else {
                                const reportTypeWarn = `Did not recognize the report type "${requestedType}" -- can only use "mod" or "user". Will default to TOTAL reports`;
                                log.debug(reportTypeWarn);
                                propResultsMap.reports!.reason = reportTypeWarn;
                            }
                        }
                        let reportNum = item.num_reports;
                        if(reportType === 'user') {
                            reportNum = item.user_reports.length;
                        } else {
                            reportNum = item.mod_reports.length;
                        }
                        propResultsMap.reports!.found = `${reportNum} ${reportType}`;
                        propResultsMap.reports!.passed = criteriaPassWithIncludeBehavior(comparisonTextOp(reportNum, reportCompare.operator, reportCompare.value), include);
                        break;
                    case 'removed':

                        const removed = activityIsRemoved(item);
<<<<<<< HEAD
                        propResultsMap.removed!.passed = criteriaPassWithIncludeBehavior(removed === itemOptVal, include);
                        propResultsMap.removed!.found = removed;
=======

                        if(typeof itemOptVal === 'boolean') {
                            propResultsMap.removed!.passed = removed === itemOptVal;
                            propResultsMap.removed!.found = removed;
                        } else if(!removed) {
                            propResultsMap.removed!.passed = false;
                            propResultsMap.removed!.found = 'Not Removed';
                        } else {
                            if(!item.can_mod_post || (item.banned_by === null || item.banned_by === undefined)) {
                                propResultsMap.removed!.passed = false;
                                propResultsMap.removed!.found = 'No moderator access';
                                propResultsMap.removed!.reason = 'Could not determine who removed Activity b/c Bot is a not a moderator in the Activity\'s subreddit';
                            } else {
                                propResultsMap.removed!.found = `Removed by u/${item.banned_by.name}`;

                                // TODO move normalization into normalizeCriteria after merging databaseSupport into edge
                                let behavior: 'include' | 'exclude' = 'include';
                                let names: string[] = [];
                                if(typeof itemOptVal === 'string') {
                                    names.push(itemOptVal);
                                } else if(Array.isArray(itemOptVal)) {
                                    names = itemOptVal as string[];
                                } else {
                                    const {
                                        behavior: rBehavior = 'include',
                                        name
                                    } = itemOptVal as ModeratorNameCriteria;
                                    behavior = rBehavior;
                                    if(typeof name === 'string') {
                                        names.push(name);
                                    } else {
                                        names = name;
                                    }
                                }
                                names = [...new Set(names.map(x => {
                                    const clean = x.trim();
                                    if(x.toLocaleLowerCase() === 'self' && this.botAccount !== undefined) {
                                        return this.botAccount.toLocaleLowerCase();
                                    }
                                    if(x.toLocaleLowerCase() === 'automod') {
                                        return 'automoderator';
                                    }
                                    return clean;
                                }))]
                                const removedBy = item.banned_by.name.toLocaleLowerCase();
                                if(behavior === 'include') {
                                    propResultsMap.removed!.passed = names.some(x => x.toLocaleLowerCase().includes(removedBy));
                                } else {
                                    propResultsMap.removed!.passed = !names.some(x => x.toLocaleLowerCase().includes(removedBy));
                                }
                            }
                        }
>>>>>>> 03fc5626
                        break;
                    case 'deleted':
                        const deleted = activityIsDeleted(item);
                        propResultsMap.deleted!.passed = criteriaPassWithIncludeBehavior(deleted === itemOptVal, include);
                        propResultsMap.deleted!.found = deleted;
                        break;
                    case 'filtered':
                        if (!item.can_mod_post) {
                            const filteredWarn =`Cannot test for 'filtered' state on Activity in a subreddit bot account is not a moderator for. Skipping criteria...`;
                            log.debug(filteredWarn);
                            propResultsMap.filtered!.passed = true;
                            propResultsMap.filtered!.reason = filteredWarn;
                            break;
                        }
                        const filtered = activityIsFiltered(item);
                        propResultsMap.filtered!.passed = criteriaPassWithIncludeBehavior(filtered === itemOptVal, include);
                        propResultsMap.filtered!.found = filtered;
                        break;
                    case 'age':
                        const created = dayjs.unix(await item.created);
                        const ageTest = compareDurationValue(parseDurationComparison(itemOptVal as string), created);
                        propResultsMap.age!.passed = criteriaPassWithIncludeBehavior(ageTest, include);
                        propResultsMap.age!.found = created.format('MMMM D, YYYY h:mm A Z');
                        break;
                    case 'title':
                        if((item instanceof Comment)) {
                            const titleWarn ='`title` is not allowed in `itemIs` criteria when the main Activity is a Comment';
                            log.debug(titleWarn);
                            propResultsMap.title!.passed = true;
                            propResultsMap.title!.reason = titleWarn;
                            break;
                        }

                        propResultsMap.title!.found = item.title;

                        try {
                            const [titlePass, reg] = testMaybeStringRegex(itemOptVal as string, item.title);
                            propResultsMap.title!.passed = criteriaPassWithIncludeBehavior(titlePass, include);
                        } catch (err: any) {
                            propResultsMap.title!.passed = false;
                            propResultsMap.title!.reason = err.message;
                        }
                        break;
                    case 'isRedditMediaDomain':
                        if((item instanceof Comment)) {
                            const mediaWarn = '`isRedditMediaDomain` is not allowed in `itemIs` criteria when the main Activity is a Comment';
                            log.debug(mediaWarn);
                            propResultsMap.isRedditMediaDomain!.passed = true;
                            propResultsMap.isRedditMediaDomain!.reason = mediaWarn;
                            break;
                        }

                        propResultsMap.isRedditMediaDomain!.found = item.is_reddit_media_domain;
                        propResultsMap.isRedditMediaDomain!.passed = criteriaPassWithIncludeBehavior(item.is_reddit_media_domain === itemOptVal, include);
                        break;
                    case 'approved':
                        if(!item.can_mod_post) {
                            const spamWarn = `Cannot test for '${k}' state on Activity in a subreddit bot account is not a moderator for. Skipping criteria...`
                            log.debug(spamWarn);
                            propResultsMap[k]!.passed = true;
                            propResultsMap[k]!.reason = spamWarn;
                            break;
                        }

                        if(typeof itemOptVal === 'boolean') {
                            // @ts-ignore
                            propResultsMap.approved!.found = item[k];
                            propResultsMap.approved!.passed = propResultsMap[k]!.found === itemOptVal;
                            // @ts-ignore
                        } else if(!item.approved) {
                            propResultsMap.removed!.passed = false;
                            propResultsMap.removed!.found = 'Not Approved';
                        } else {
                            if(!item.can_mod_post || (item.approved_by === null || item.approved_by === undefined)) {
                                propResultsMap.approved!.passed = false;
                                propResultsMap.approved!.found = 'No moderator access';
                                propResultsMap.approved!.reason = 'Could not determine who approved Activity b/c Bot is a not a moderator in the Activity\'s subreddit';
                            } else {
                                propResultsMap.approved!.found = `Approved by u/${item.approved_by.name}`;

                                // TODO move normalization into normalizeCriteria after merging databaseSupport into edge
                                let behavior: 'include' | 'exclude' = 'include';
                                let names: string[] = [];
                                if(typeof itemOptVal === 'string') {
                                    names.push(itemOptVal);
                                } else if(Array.isArray(itemOptVal)) {
                                    names = itemOptVal as string[];
                                } else {
                                    const {
                                        behavior: rBehavior = 'include',
                                        name
                                    } = itemOptVal as ModeratorNameCriteria;
                                    behavior = rBehavior;
                                    if(typeof name === 'string') {
                                        names.push(name);
                                    } else {
                                        names = name;
                                    }
                                }
                                names = [...new Set(names.map(x => {
                                    const clean = x.trim();
                                    if(x.toLocaleLowerCase() === 'self' && this.botAccount !== undefined) {
                                        return this.botAccount.toLocaleLowerCase();
                                    }
                                    if(x.toLocaleLowerCase() === 'automod') {
                                        return 'automoderator';
                                    }
                                    return clean;
                                }))]
                                const doneBy = item.approved_by.name.toLocaleLowerCase();
                                if(behavior === 'include') {
                                    propResultsMap.approved!.passed = names.some(x => x.toLocaleLowerCase().includes(doneBy));
                                } else {
                                    propResultsMap.approved!.passed = !names.some(x => x.toLocaleLowerCase().includes(doneBy));
                                }
                            }
                        }
                        break;
                    case 'spam':
                        if(!item.can_mod_post) {
                            const spamWarn = `Cannot test for '${k}' state on Activity in a subreddit bot account is not a moderator for. Skipping criteria...`
                            log.debug(spamWarn);
                            propResultsMap[k]!.passed = true;
                            propResultsMap[k]!.reason = spamWarn;
                            break;
                        }
                        // @ts-ignore
                        propResultsMap[k]!.found = item[k];
                        propResultsMap[k]!.passed = criteriaPassWithIncludeBehavior(propResultsMap[k]!.found === itemOptVal, include);
                        break;
                    case 'op':
                        if(isSubmission(item)) {
                            const opWarn = `On a Submission the 'op' property will always be true. Did you mean to use this on a comment instead?`;
                            log.debug(opWarn);
                            propResultsMap.op!.passed = true;
                            propResultsMap.op!.reason = opWarn;
                            break;
                        }
                        propResultsMap.op!.found = (item as Comment).is_submitter;
                        propResultsMap.op!.passed = criteriaPassWithIncludeBehavior(propResultsMap.op!.found === itemOptVal, include);
                        break;
                    case 'depth':
                        if(isSubmission(item)) {
                            const depthWarn = `Cannot test for 'depth' on a Submission`;
                            log.debug(depthWarn);
                            propResultsMap.depth!.passed = true;
                            propResultsMap.depth!.reason = depthWarn;
                            break;
                        }
                        const depthCompare = parseGenericValueComparison(itemOptVal as string);

                        const depth = (item as Comment).depth;
                        propResultsMap.depth!.found = depth;
                        propResultsMap.depth!.passed = criteriaPassWithIncludeBehavior(comparisonTextOp(depth, depthCompare.operator, depthCompare.value), include);
                        break;
                    case 'flairTemplate':
                    case 'link_flair_text':
                    case 'link_flair_css_class':
                        if(asSubmission(item)) {
                            let propertyValue: string | null;
                            if(k === 'flairTemplate') {
                                propertyValue = await item.link_flair_template_id;
                            } else {
                                propertyValue = await item[k];
                            }

                            propResultsMap[k]!.found = propertyValue;

                            if (typeof itemOptVal === 'boolean') {
                                if (itemOptVal === true) {
                                    propResultsMap[k]!.passed = criteriaPassWithIncludeBehavior(propertyValue !== undefined && propertyValue !== null && propertyValue !== '', include);
                                } else {
                                    propResultsMap[k]!.passed = criteriaPassWithIncludeBehavior(propertyValue === undefined || propertyValue === null || propertyValue === '', include);
                                }
                            } else if (propertyValue === undefined || propertyValue === null || propertyValue === '') {
                                // if crit is not a boolean but property is "empty" then it'll never pass anyway
                                propResultsMap[k]!.passed = !include;
                            } else {
                                const expectedValues = typeof itemOptVal === 'string' ? [itemOptVal] : (itemOptVal as string[]);
                                propResultsMap[k]!.passed = criteriaPassWithIncludeBehavior(expectedValues.some(x => x.trim().toLowerCase() === propertyValue?.trim().toLowerCase()), include);
                            }
                            break;
                        } else {
                            propResultsMap[k]!.passed = true;
                            propResultsMap[k]!.reason = `Cannot test for ${k} on Comment`;
                            log.warn(`Cannot test for ${k} on Comment`);
                            break;
                        }
                    default:

                        // @ts-ignore
                        const val = item[k];

                        // this shouldn't happen
                        if(propResultsMap[k] === undefined) {
                            log.warn(`State criteria property ${k} was not found in property map?? This shouldn't happen`);
                        } else if(val === undefined) {

                            let defaultWarn = `Tried to test for Activity property '${k}' but it did not exist. Check the spelling of the property.`;
                            if(!item.can_mod_post) {
                                defaultWarn =`Tried to test for Activity property '${k}' but it did not exist. This Activity is not in a subreddit the bot can mod so it may be that this property is only available to mods of that subreddit. Or the property may be misspelled.`;
                            }
                            log.debug(defaultWarn);
                            propResultsMap[k]!.found = 'undefined';
                            propResultsMap[k]!.reason = defaultWarn;

                        } else {
                            propResultsMap[k]!.found = val;
                            propResultsMap[k]!.passed = criteriaPassWithIncludeBehavior(val === itemOptVal, include);
                        }
                        break;
                }

                if(propResultsMap[k] !== undefined && propResultsMap[k]!.passed === false) {
                    break;
                }
            }
        } catch (err: any) {
            throw new ErrorWithCause('Could not execute Item Filter on Activity due to an expected error', {cause: err});
        }

        // gather values and determine overall passed
        const propResults = Object.values(propResultsMap);
        const passed = propResults.filter(x => typeof x.passed === 'boolean').every(x => x.passed === true);

        return {
            behavior: include ? 'include' : 'exclude',
            criteria: {criteria: stateCriteria},
            propertyResults: propResults,
            passed,
        };
    }

    async isAuthor(item: (Comment | Submission), authorOpts: AuthorCriteria, include = true): Promise<FilterCriteriaResult<AuthorCriteria>> {
        const definedAuthorOpts = (removeUndefinedKeys(authorOpts) as RequiredAuthorCrit);

        let fetchedUser: RedditUser | undefined;
        // @ts-ignore
        const user = async (): Promise<RedditUser> => {
            if(fetchedUser === undefined) {
                fetchedUser = await this.getAuthor(item.author);
            }
            // @ts-ignore
            return fetchedUser;
        }

        const propResultsMap = Object.entries(definedAuthorOpts).reduce((acc: AuthorCritPropHelper, [k, v]) => {
            const key = (k as keyof AuthorCriteria);
            let ex;
            if (Array.isArray(v)) {
                ex = v.map(x => {
                    if (asUserNoteCriteria(x)) {
                        return userNoteCriteriaSummary(x);
                    }
                    return x;
                });
            } else {
                ex = [v];
            }
            acc[key] = {
                property: key,
                behavior: include ? 'include' : 'exclude',
            };
            return acc;
        }, {});

        const {shadowBanned} = authorOpts;

        if (shadowBanned !== undefined) {
            try {
                // @ts-ignore
                await item.author.fetch();
                // user is not shadowbanned
                // if criteria specifies they SHOULD be shadowbanned then return false now
                if (shadowBanned) {
                    propResultsMap.shadowBanned!.found = false;
                    propResultsMap.shadowBanned!.passed = false;
                }
            } catch (err: any) {
                if (isStatusError(err) && err.statusCode === 404) {
                    // user is shadowbanned
                    // if criteria specifies they should not be shadowbanned then return false now
                    if (!shadowBanned) {
                        propResultsMap.shadowBanned!.found = true;
                        propResultsMap.shadowBanned!.passed = false;
                    }
                } else {
                    throw err;
                }
            }
        }



        if (propResultsMap.shadowBanned === undefined || propResultsMap.shadowBanned.passed === undefined) {
            try {
                const authorName = getActivityAuthorName(item.author);

                const keys = Object.keys(propResultsMap) as (keyof AuthorCriteria)[]

                let shouldContinue = true;
                for (const k of keys) {
                    if (k === 'shadowBanned') {
                        // we have already taken care of this with shadowban check above
                        continue;
                    }

                    const authorOptVal = definedAuthorOpts[k];

                    //if (authorOpts[k] !== undefined) {
                    switch (k) {
                        case 'name':
                            const nameVal = authorOptVal as RequiredAuthorCrit['name'];
                            const authPass = () => {

                                for (const n of nameVal) {
                                    if (n.toLowerCase() === authorName.toLowerCase()) {
                                        return true;
                                    }
                                }
                                return false;
                            }
                            const authResult = authPass();
                            propResultsMap.name!.found = authorName;
                            propResultsMap.name!.passed = !((include && !authResult) || (!include && authResult));
                            if (!propResultsMap.name!.passed) {
                                shouldContinue = false;
                            }
                            break;
                        case 'flairCssClass':
                            const css = await item.author_flair_css_class;
                            propResultsMap.flairCssClass!.found = css;

                            let cssResult:boolean;

                            if (typeof authorOptVal === 'boolean') {
                                if (authorOptVal === true) {
                                    cssResult = css !== undefined && css !== null && css !== '';
                                } else {
                                    cssResult = css === undefined || css === null || css === '';
                                }
                            } else if (css === undefined || css === null || css === '') {
                                // if crit is not a boolean but property is "empty" then it'll never pass anyway
                                cssResult = false;
                            } else {
                                const opts = Array.isArray(authorOptVal) ? authorOptVal as string[] : [authorOptVal] as string[];
                                cssResult = opts.some(x => x.trim().toLowerCase() === css.trim().toLowerCase())
                            }

                            propResultsMap.flairCssClass!.passed = !((include && !cssResult) || (!include && cssResult));
                            if (!propResultsMap.flairCssClass!.passed) {
                                shouldContinue = false;
                            }
                            break;
                        case 'flairText':

                            const text = await item.author_flair_text;
                            propResultsMap.flairText!.found = text;

                            let textResult: boolean;
                            if (typeof authorOptVal === 'boolean') {
                                if (authorOptVal === true) {
                                    textResult = text !== undefined && text !== null && text !== '';
                                } else {
                                    textResult = text === undefined || text === null || text === '';
                                }
                            } else if (text === undefined || text === null) {
                                // if crit is not a boolean but property is "empty" then it'll never pass anyway
                                textResult = false;
                            } else {
                                const opts = Array.isArray(authorOptVal) ? authorOptVal as string[] : [authorOptVal] as string[];
                                textResult = opts.some(x => x.trim().toLowerCase() === text.trim().toLowerCase())
                            }
                            propResultsMap.flairText!.passed = !((include && !textResult) || (!include && textResult));
                            if (!propResultsMap.flairText!.passed) {
                                shouldContinue = false;
                            }
                            break;
                        case 'flairTemplate':
                            const templateId = await item.author_flair_template_id;
                            propResultsMap.flairTemplate!.found = templateId;

                            let templateResult: boolean;
                            if (typeof authorOptVal === 'boolean') {
                                if (authorOptVal === true) {
                                    templateResult = templateId !== undefined && templateId !== null && templateId !== '';
                                } else {
                                    templateResult = templateId === undefined || templateId === null || templateId === '';
                                }
                            } else if (templateId === undefined || templateId === null || templateId === '') {
                                // if crit is not a boolean but property is "empty" then it'll never pass anyway
                                templateResult = false;
                            } else {
                                const opts = Array.isArray(authorOptVal) ? authorOptVal as string[] : [authorOptVal] as string[];
                                templateResult = opts.some(x => x.trim() === templateId);
                            }

                            propResultsMap.flairTemplate!.passed = !((include && !templateResult) || (!include && templateResult));
                            if (!propResultsMap.flairTemplate!.passed) {
                                shouldContinue = false;
                            }
                            break;
                        case 'isMod':
                            const mods: RedditUser[] = await this.getSubredditModerators(item.subreddit);
                            const isModerator = mods.some(x => x.name === authorName) || authorName.toLowerCase() === 'automoderator';
                            const modMatch = authorOptVal === isModerator;
                            propResultsMap.isMod!.found = isModerator;
                            propResultsMap.isMod!.passed = !((include && !modMatch) || (!include && modMatch));
                            if (!propResultsMap.isMod!.passed) {
                                shouldContinue = false;
                            }
                            break;
                        case 'isContributor':
                            const contributors: RedditUser[] = await this.getSubredditContributors();
                            const isContributor= contributors.some(x => x.name === authorName);
                            const contributorMatch = authorOptVal === isContributor;
                            propResultsMap.isContributor!.found = isContributor;
                            propResultsMap.isContributor!.passed = !((include && !contributorMatch) || (!include && contributorMatch));
                            if (!propResultsMap.isContributor!.passed) {
                                shouldContinue = false;
                            }
                            break;
                        case 'age':
                            // @ts-ignore
                            const authorAge = dayjs.unix((await user()).created);
                            const ageTest = compareDurationValue(parseDurationComparison(await authorOpts.age as string), authorAge);
                            propResultsMap.age!.found = authorAge.fromNow(true);
                            propResultsMap.age!.passed = !((include && !ageTest) || (!include && ageTest));
                            if (!propResultsMap.age!.passed) {
                                shouldContinue = false;
                            }
                            break;
                        case 'linkKarma':
                            // @ts-ignore
                            const tk = (await user()).total_karma as number;
                            const lkCompare = parseGenericValueOrPercentComparison(await authorOpts.linkKarma as string);
                            let lkMatch;
                            if (lkCompare.isPercent) {

                                lkMatch = comparisonTextOp(item.author.link_karma / tk, lkCompare.operator, lkCompare.value / 100);
                            } else {
                                lkMatch = comparisonTextOp(item.author.link_karma, lkCompare.operator, lkCompare.value);
                            }
                            propResultsMap.linkKarma!.found = tk;
                            propResultsMap.linkKarma!.passed = !((include && !lkMatch) || (!include && lkMatch));
                            if (!propResultsMap.linkKarma!.passed) {
                                shouldContinue = false;
                            }
                            break;
                        case 'commentKarma':
                            // @ts-ignore
                            const ck = (await user()).comment_karma as number;
                            const ckCompare = parseGenericValueOrPercentComparison(await authorOpts.commentKarma as string);
                            let ckMatch;
                            if (ckCompare.isPercent) {
                                ckMatch = comparisonTextOp(item.author.comment_karma / ck, ckCompare.operator, ckCompare.value / 100);
                            } else {
                                ckMatch = comparisonTextOp(item.author.comment_karma, ckCompare.operator, ckCompare.value);
                            }
                            propResultsMap.commentKarma!.found = ck;
                            propResultsMap.commentKarma!.passed = !((include && !ckMatch) || (!include && ckMatch));
                            if (!propResultsMap.commentKarma!.passed) {
                                shouldContinue = false;
                            }
                            break;
                        case 'totalKarma':
                            // @ts-ignore
                            const totalKarma = (await user()).total_karma as number;
                            const tkCompare = parseGenericValueComparison(await authorOpts.totalKarma as string);
                            if (tkCompare.isPercent) {
                                throw new SimpleError(`'totalKarma' value on AuthorCriteria cannot be a percentage`);
                            }
                            const tkMatch = comparisonTextOp(totalKarma, tkCompare.operator, tkCompare.value);
                            propResultsMap.totalKarma!.found = totalKarma;
                            propResultsMap.totalKarma!.passed = !((include && !tkMatch) || (!include && tkMatch));
                            if (!propResultsMap.totalKarma!.passed) {
                                shouldContinue = false;
                            }
                            break;
                        case 'verified':
                            // @ts-ignore
                            const verified = (await user()).has_verified_mail;
                            const vMatch = verified === authorOpts.verified as boolean;
                            propResultsMap.verified!.found = verified;
                            propResultsMap.verified!.passed = !((include && !vMatch) || (!include && vMatch));
                            if (!propResultsMap.verified!.passed) {
                                shouldContinue = false;
                            }
                            break;
                        case 'description':
                            // @ts-ignore
                            const desc = (await user()).subreddit?.display_name.public_description;
                            const dVals = authorOpts[k] as string[];
                            let passed = false;
                            let passReg;
                            for (const val of dVals) {
                                let reg = parseStringToRegex(val, 'i');
                                if (reg === undefined) {
                                    reg = parseStringToRegex(`/.*${escapeRegex(val.trim())}.*/`, 'i');
                                    if (reg === undefined) {
                                        throw new SimpleError(`Could not convert 'description' value to a valid regex: ${authorOpts[k] as string}`);
                                    }
                                }
                                if (reg.test(desc)) {
                                    passed = true;
                                    passReg = reg.toString();
                                    break;
                                }
                            }
                            propResultsMap.description!.found = typeof desc === 'string' ? truncateStringToLength(50)(desc) : desc;
                            propResultsMap.description!.passed = !((include && !passed) || (!include && passed));
                            if (!propResultsMap.description!.passed) {
                                shouldContinue = false;
                            } else {
                                propResultsMap.description!.reason = `Matched with: ${passReg as string}`;
                            }
                            break;
                        case 'userNotes':
                            const notes = await this.userNotes.getUserNotes(item.author);
                            let foundNoteResult: string[] = [];
                            const notePass = () => {
                                for (const noteCriteria of authorOpts[k] as UserNoteCriteria[]) {
                                    const {count = '>= 1', search = 'current', type} = noteCriteria;
                                    const {
                                        value,
                                        operator,
                                        isPercent,
                                        extra = ''
                                    } = parseGenericValueOrPercentComparison(count);
                                    const order = extra.includes('asc') ? 'ascending' : 'descending';
                                    switch (search) {
                                        case 'current':
                                            if (notes.length > 0) {
                                                const currentNoteType = notes[notes.length - 1].noteType;
                                                foundNoteResult.push(`Current => ${currentNoteType}`);
                                                if (currentNoteType === type) {
                                                    return true;
                                                }
                                            } else {
                                                foundNoteResult.push('No notes present');
                                            }
                                            break;
                                        case 'consecutive':
                                            let orderedNotes = notes;
                                            if (order === 'descending') {
                                                orderedNotes = [...notes];
                                                orderedNotes.reverse();
                                            }
                                            let currCount = 0;
                                            for (const note of orderedNotes) {
                                                if (note.noteType === type) {
                                                    currCount++;
                                                } else {
                                                    currCount = 0;
                                                }
                                                if (isPercent) {
                                                    throw new SimpleError(`When comparing UserNotes with 'consecutive' search 'count' cannot be a percentage. Given: ${count}`);
                                                }
                                                foundNoteResult.push(`Found ${currCount} ${type} consecutively`);
                                                if (comparisonTextOp(currCount, operator, value)) {
                                                    return true;
                                                }
                                            }
                                            break;
                                        case 'total':
                                            const filteredNotes = notes.filter(x => x.noteType === type);
                                            if (isPercent) {
                                                // avoid divide by zero
                                                const percent = notes.length === 0 ? 0 : filteredNotes.length / notes.length;
                                                foundNoteResult.push(`${formatNumber(percent)}% are ${type}`);
                                                if (comparisonTextOp(percent, operator, value / 100)) {
                                                    return true;
                                                }
                                            } else {
                                                foundNoteResult.push(`${filteredNotes.length} are ${type}`);
                                                if (comparisonTextOp(notes.filter(x => x.noteType === type).length, operator, value)) {
                                                    return true;
                                                }
                                            }
                                            break;
                                    }
                                }
                                return false;
                            }
                            const noteResult = notePass();
                            propResultsMap.userNotes!.found = foundNoteResult.join(' | ');
                            propResultsMap.userNotes!.passed = !((include && !noteResult) || (!include && noteResult));
                            if (!propResultsMap.userNotes!.passed) {
                                shouldContinue = false;
                            }
                            break;
                    }
                    //}
                    if (!shouldContinue) {
                        break;
                    }
                }
            } catch (err: any) {
                if (isStatusError(err) && err.statusCode === 404) {
                    throw new SimpleError('Reddit returned a 404 while trying to retrieve User profile. It is likely this user is shadowbanned.');
                } else {
                    throw err;
                }
            }
        }

        // gather values and determine overall passed
        const propResults = Object.values(propResultsMap);
        const passed = propResults.filter(x => typeof x.passed === 'boolean').every(x => x.passed === true);

        return {
            behavior: include ? 'include' : 'exclude',
            criteria: {criteria: authorOpts},
            propertyResults: propResults,
            passed,
        };
    }

    async getCommentCheckCacheResult(item: Comment, checkConfig: object): Promise<CheckResultEntity | Pick<CheckResultEntity, 'triggered' | 'results'> | undefined> {
        const userName = getActivityAuthorName(item.author);
        const hash = `commentUserResult-${userName}-${item.link_id}-${objectHash.sha1(checkConfig)}`;
        this.stats.cache.commentCheck.requests++;
        this.stats.cache.commentCheck.requestTimestamps.push(Date.now());
        await this.stats.cache.commentCheck.identifierRequestCount.set(hash, (await this.stats.cache.commentCheck.identifierRequestCount.wrap(hash, () => 0) as number) + 1);
        let result = await this.cache.get(hash) as { id: string, results: (RuleResultEntity | RuleSetResultEntity)[], triggered: boolean } | undefined | null;
        if (result === null) {
            result = undefined;
        }
        if (result === undefined) {
            this.stats.cache.commentCheck.miss++;
            return result;
        }
        const {id, results, triggered} = result;
        this.logger.debug(`Cache Hit: Comment Check for ${userName} in Submission ${item.link_id} (Hash ${hash})`);
        // check if the Check was persisted since that would be easiest
        const persisted = await this.database.getRepository(CheckResultEntity).findOne({where: {id}}) as CheckResultEntity;
        if (persisted !== null) {
            return persisted;
        }
        const hydratedResults: (RuleResultEntity | RuleSetResultEntity)[] = [];
        const premiseRepo = this.database.getRepository(RulePremise);
        for (const r of results) {
            if (isRuleSetResult(r)) {
                hydratedResults.push(new RuleSetResultEntity({
                    triggered: r.triggered,
                    condition: r.condition,
                    results: await mapAsync(r.results, async (ruleResult: RuleResultEntity) => {
                        const prem = await premiseRepo.findOneBy({
                            configHash: ruleResult.premise.configHash,
                            kindId: ruleResult.premise.kindId,
                            managerId: ruleResult.premise.managerId,
                        }) as RulePremise;
                        return new RuleResultEntity({
                            ...ruleResult,
                            premise: prem,
                            fromCache: true
                        })
                    })
                }))
            } else {
                const prem = await premiseRepo.findOneBy({
                    configHash: r.premise.configHash,
                    kindId: r.premise.kindId,
                    managerId: r.premise.managerId,
                }) as RulePremise;
                hydratedResults.push(new RuleResultEntity({
                    ...r,
                    premise: prem,
                    fromCache: true
                }));
            }
        }
        return {results: hydratedResults, triggered};
    }

    async setCommentCheckCacheResult(item: Comment, checkConfig: object, result: CheckResultEntity, ttl: number) {
        const userName = getActivityAuthorName(item.author);
        const hash = `commentUserResult-${userName}-${item.link_id}-${objectHash.sha1(checkConfig)}`
        await this.cache.set(hash, {id: result.id, results: result.results, triggered: result.triggered}, { ttl });
        this.logger.debug(`Cached check result '${result.check.name}' for User ${userName} on Submission ${item.link_id} for ${ttl} seconds (Hash ${hash})`);
    }

    async generateFooter(item: Submission | Comment, actionFooter?: false | string) {
        let footer = actionFooter !== undefined ? actionFooter : this.footer;
        if (footer === false) {
            return '';
        }
        const subName = await item.subreddit.display_name;
        const permaLink = `https://reddit.com${await item.permalink}`
        const modmailLink = `https://www.reddit.com/message/compose?to=%2Fr%2F${subName}&message=${encodeURIComponent(permaLink)}`

        const footerRawContent = await this.getContent(footer, item.subreddit);
        return he.decode(Mustache.render(footerRawContent, {subName, permaLink, modmailLink, botLink: BOT_LINK}));
    }

    async getImageHash(img: ImageData): Promise<string|undefined> {
        const hash = `imgHash-${img.baseUrl}`;
        const result = await this.cache.get(hash) as string | undefined | null;
        this.stats.cache.imageHash.requests++
        this.stats.cache.imageHash.requestTimestamps.push(Date.now());
        await this.stats.cache.imageHash.identifierRequestCount.set(hash, (await this.stats.cache.imageHash.identifierRequestCount.wrap(hash, () => 0) as number) + 1);
        if(result !== undefined && result !== null) {
            return result;
        }
        this.stats.cache.commentCheck.miss++;
        return undefined;
        // const hash = await this.cache.wrap(img.baseUrl, async () => await img.hash(true), { ttl }) as string;
        // if(img.hashResult === undefined) {
        //     img.hashResult = hash;
        // }
        // return hash;
    }

    async setImageHash(img: ImageData, hash: string, ttl: number): Promise<void> {
        await this.cache.set(`imgHash-${img.baseUrl}`, hash, {ttl});
        // const hash = await this.cache.wrap(img.baseUrl, async () => await img.hash(true), { ttl }) as string;
        // if(img.hashResult === undefined) {
        //     img.hashResult = hash;
        // }
        // return hash;
    }

    getThirdPartyCredentials(name: string) {
        if(this.thirdPartyCredentials[name] !== undefined) {
            return this.thirdPartyCredentials[name];
        }
        return undefined;
    }
}

export class BotResourcesManager {
    resources: Map<string, SubredditResources> = new Map();
    authorTTL: number = 10000;
    enabled: boolean = true;
    modStreams: Map<string, SPoll<Snoowrap.Submission | Snoowrap.Comment>> = new Map();
    defaultCache: Cache;
    defaultCacheConfig: StrongCache
    defaultCacheMigrated: boolean = false;
    cacheType: string = 'none';
    cacheHash: string;
    ttlDefaults: Required<TTLConfig>;
    actionedEventsMaxDefault?: number;
    actionedEventsDefault: number;
    pruneInterval: any;
    defaultThirdPartyCredentials: ThirdPartyCredentialsJsonConfig;
    logger: Logger;
<<<<<<< HEAD
    defaultDatabase: DataSource
    botName!: string

    invokeeRepo: Repository<InvokeeType>
    runTypeRepo: Repository<RunStateType>
=======
    botAccount?: string;
>>>>>>> 03fc5626

    constructor(config: BotInstanceConfig, logger: Logger) {
        const {
            caching: {
                authorTTL,
                userNotesTTL,
                wikiTTL,
                commentTTL,
                submissionTTL,
                subredditTTL,
                filterCriteriaTTL,
                selfTTL,
                provider,
                actionedEventsMax,
                actionedEventsDefault,
            },
            name,
            credentials: {
                reddit,
                ...thirdParty
            },
            database,
            caching,
        } = config;
        caching.provider.prefix = buildCachePrefix([caching.provider.prefix, 'SHARED']);
        const {actionedEventsMax: eMax, actionedEventsDefault: eDef, ...relevantCacheSettings} = caching;
        this.cacheHash = objectHash.sha1(relevantCacheSettings);
        this.defaultCacheConfig = caching;
        this.defaultThirdPartyCredentials = thirdParty;
        this.defaultDatabase = database;
        this.ttlDefaults = {authorTTL, userNotesTTL, wikiTTL, commentTTL, submissionTTL, filterCriteriaTTL, subredditTTL, selfTTL};
        this.botName = name as string;
        this.logger = logger;
        this.invokeeRepo = this.defaultDatabase.getRepository(InvokeeType);
        this.runTypeRepo = this.defaultDatabase.getRepository(RunStateType);

        const options = provider;
        this.cacheType = options.store;
        this.actionedEventsMaxDefault = actionedEventsMax;
        this.actionedEventsDefault = actionedEventsDefault;
        this.defaultCache = createCacheManager(options);
        if (this.cacheType === 'memory') {
            const min = Math.min(...([this.ttlDefaults.wikiTTL, this.ttlDefaults.authorTTL, this.ttlDefaults.userNotesTTL].filter(x => typeof x === 'number' && x !== 0) as number[]));
            if (min > 0) {
                // set default prune interval
                this.pruneInterval = setInterval(() => {
                    // @ts-ignore
                    this.defaultCache?.store.prune();
                    // kinda hacky but whatever
                    const logger = winston.loggers.get('app');
                    logger.debug('Pruned Shared Cache');
                    // prune interval should be twice the smallest TTL
                }, min * 1000 * 2)
            }
        }
    }

    get(subName: string): SubredditResources | undefined {
        if (this.resources.has(subName)) {
            return this.resources.get(subName) as SubredditResources;
        }
        return undefined;
    }

    async set(subName: string, initOptions: SubredditResourceConfig): Promise<SubredditResources> {
        let hash = 'default';
        const { caching, credentials, ...init } = initOptions;

        // const bEntity = await this.defaultDatabase.getRepository(Bot).findOne({where: {name: this.botName}}) as Bot;
        // //const subreddit = this.defaultDatabase.getRepository(SubredditEntity).findOne({name: initOptions.subreddit.display_name});
        // const mEntity = await this.defaultDatabase.getRepository(Manager).findOne({
        //     where: {
        //         name: subName,
        //         bot: {
        //             id: bEntity.id
        //         }
        //     },
        //     relations: ['bot']
        // });

        let opts: SubredditResourceOptions = {
            cache: this.defaultCache,
            cacheType: this.cacheType,
            cacheSettingsHash: hash,
            ttl: this.ttlDefaults,
            thirdPartyCredentials: credentials ?? this.defaultThirdPartyCredentials,
            prefix: this.defaultCacheConfig.provider.prefix,
            actionedEventsMax: this.actionedEventsMaxDefault !== undefined ? Math.min(this.actionedEventsDefault, this.actionedEventsMaxDefault) : this.actionedEventsDefault,
            database: this.defaultDatabase,
            botName: this.botName,
            ...init,
        };

        if(caching !== undefined) {
            const {provider = this.defaultCacheConfig.provider, actionedEventsMax = this.actionedEventsDefault, ...rest} = caching;
            let cacheConfig = {
                provider: buildCacheOptionsFromProvider(provider),
                ttl: {
                    ...this.ttlDefaults,
                    ...rest
                },
            }
            hash = objectHash.sha1(cacheConfig);
            // only need to create private if there settings are actually different than the default
            if(hash !== this.cacheHash) {
                const {provider: trueProvider, ...trueRest} = cacheConfig;
                const defaultPrefix = trueProvider.prefix;
                const subPrefix = defaultPrefix === this.defaultCacheConfig.provider.prefix ? buildCachePrefix([(defaultPrefix !== undefined ? defaultPrefix.replace('SHARED', '') : defaultPrefix), subName]) : trueProvider.prefix;
                trueProvider.prefix = subPrefix;
                const eventsMax = this.actionedEventsMaxDefault !== undefined ? Math.min(actionedEventsMax, this.actionedEventsMaxDefault) : actionedEventsMax;
                opts = {
                    cache: createCacheManager(trueProvider),
                    actionedEventsMax: eventsMax,
                    cacheType: trueProvider.store,
                    cacheSettingsHash: hash,
                    thirdPartyCredentials: credentials ?? this.defaultThirdPartyCredentials,
                    prefix: subPrefix,
                    botName: this.botName,
                    database: this.defaultDatabase,
                    ...init,
                    ...trueRest,
                };
                await runMigrations(opts.cache, opts.logger, trueProvider.prefix);
            }
        } else if(!this.defaultCacheMigrated) {
            await runMigrations(this.defaultCache, this.logger, opts.prefix);
            this.defaultCacheMigrated = true;
        }

        let resource: SubredditResources;
        const res = this.get(subName);
        if(res === undefined || res.cacheSettingsHash !== hash) {
            resource = new SubredditResources(subName, {...opts, delayedItems: res?.delayedItems, botAccount: this.botAccount});
            await resource.initHistoricalStats();
            resource.setHistoricalSaveInterval();
            this.resources.set(subName, resource);
        } else {
            // just set non-cache related settings
            resource = res;
            resource.botAccount = this.botAccount;
            if(opts.footer !== resource.footer) {
                resource.footer = opts.footer || DEFAULT_FOOTER;
            }
            // reset cache stats when configuration is reloaded
            resource.stats.cache = cacheStats();
        }
        await resource.initDatabaseDelayedActivities();

        return resource;
    }

    async getPendingSubredditInvites(): Promise<(string[])> {
        const subredditNames = await this.defaultCache.get(`modInvites`);
        if (subredditNames !== undefined && subredditNames !== null) {
            return subredditNames as string[];
        }
        return [];
    }

    async addPendingSubredditInvite(subreddit: string): Promise<void> {
        let subredditNames = await this.defaultCache.get(`modInvites`) as (string[] | undefined | null);
        if (subredditNames === undefined || subredditNames === null) {
            subredditNames = [];
        }
        subredditNames.push(subreddit);
        await this.defaultCache.set(`modInvites`, subredditNames, {ttl: 0});
        return;
    }

    async deletePendingSubredditInvite(subreddit: string): Promise<void> {
        let subredditNames = await this.defaultCache.get(`modInvites`) as (string[] | undefined | null);
        if (subredditNames === undefined || subredditNames === null) {
            subredditNames = [];
        }
        subredditNames = subredditNames.filter(x => x !== subreddit);
        await this.defaultCache.set(`modInvites`, subredditNames, {ttl: 0});
        return;
    }

    async clearPendingSubredditInvites(): Promise<void> {
        await this.defaultCache.del(`modInvites`);
        return;
    }
}

export const checkAuthorFilter = async (item: (Submission | Comment), filter: AuthorOptions, resources: SubredditResources, logger: Logger): Promise<[boolean, ('inclusive' | 'exclusive' | undefined), FilterResult<AuthorCriteria>]> => {
    const authLogger = logger.child({labels: ['Author Filter']}, mergeArr);
    const {
        include = [],
        excludeCondition = 'AND',
        exclude = [],
    } = filter;
    let authorPass = null;
    const allCritResults: FilterCriteriaResult<AuthorCriteria>[] = [];
    if (include.length > 0) {
        let index = 1;
        for (const auth of include) {
            const critResult = await resources.testAuthorCriteria(item, auth);
            allCritResults.push(critResult);
            const [summary, details] = filterCriteriaSummary(critResult);
            if (critResult.passed) {
                authLogger.verbose(`${PASS} => Inclusive Author Criteria ${index} => ${summary}`);
                authLogger.debug(`Criteria Details: \n${details.join('\n')}`);
                return [true, 'inclusive', {criteriaResults: allCritResults, join: 'OR', passed: true}];
            } else {
                authLogger.debug(`${FAIL} => Inclusive Author Criteria ${index} => ${summary}`);
                authLogger.debug(`Criteria Details: \n${details.join('\n')}`);
            }
            index++;
        }
        authLogger.verbose(`${FAIL} => No Inclusive Author Criteria matched`);
        return [false, 'inclusive', {criteriaResults: allCritResults, join: 'OR', passed: false}];
    }
    if (exclude.length > 0) {
        let index = 1;
        const summaries: string[] = [];
        for (const auth of exclude) {
            const critResult = await resources.testAuthorCriteria(item, auth, false);
            allCritResults.push(critResult);
            const [summary, details] = filterCriteriaSummary(critResult);
            if (critResult.passed) {
                if(excludeCondition === 'OR') {
                    authLogger.verbose(`${PASS} (OR) => Exclusive Author Criteria ${index} => ${summary}`);
                    authLogger.debug(`Criteria Details: \n${details.join('\n')}`);
                    authorPass = true;
                    break;
                }
                summaries.push(summary);
                authLogger.debug(`${PASS} (AND) => Exclusive Author Criteria ${index} => ${summary}`);
                authLogger.debug(`Criteria Details: \n${details.join('\n')}`);
            } else if (!critResult.passed) {
                if(excludeCondition === 'AND') {
                    authLogger.verbose(`${FAIL} (AND) => Exclusive Author Criteria ${index} => ${summary}`);
                    authLogger.debug(`Criteria Details: \n${details.join('\n')}`);
                    authorPass = false;
                    break;
                }
                summaries.push(summary);
                authLogger.debug(`${FAIL} (OR) => Exclusive Author Criteria ${index} => ${summary}`);
                authLogger.debug(`Criteria Details: \n${details.join('\n')}`);
            }
            index++;
        }
        if(excludeCondition === 'AND' && authorPass === null) {
            authorPass = true;
        }
        if (authorPass !== true) {
            if(excludeCondition === 'OR') {
                authLogger.verbose(`${FAIL} => Exclusive author criteria not matched => ${summaries.length === 1 ? `${summaries[0]}` : '(many, see debug)'}`);
            }
            return [false, 'exclusive', {criteriaResults: allCritResults, join: excludeCondition, passed: false}]
        } else if(excludeCondition === 'AND') {
            authLogger.verbose(`${PASS} => Exclusive author criteria matched => ${summaries.length === 1 ? `${summaries[0]}` : '(many, see debug)'}`);
        }
        return [true, 'exclusive', {criteriaResults: allCritResults, join: excludeCondition, passed: true}];
    }
    return [true, undefined, {criteriaResults: allCritResults, join: 'OR', passed: true}];
}

export const checkItemFilter = async (item: (Submission | Comment), filter: ItemOptions, resources: SubredditResources, parentLogger: Logger, source?: ActivitySource): Promise<[boolean, ('inclusive' | 'exclusive' | undefined), FilterResult<TypedActivityState>]> => {
    const logger = parentLogger.child({labels: ['Item Filter']}, mergeArr);

    const {
        include = [],
        excludeCondition = 'AND',
        exclude = [],
    } = filter;
    let itemPass = null;

    const allCritResults: FilterCriteriaResult<TypedActivityState>[] = [];

    if(include.length > 0) {
        let index = 1
        for(const namedState of include) {
            const { criteria: state, name } = namedState;
            let critResult: FilterCriteriaResult<TypedActivityState>;

            // need to determine if criteria is for comment or submission state
            // and if its comment state WITH submission state then break apart testing into individual activity testing
            if(isCommentState(state) && asComment(item) && state.submissionState !== undefined) {
                const {submissionState, ...restCommentState} = state;
                
                const [subPass, subPropertyResult] = await checkCommentSubmissionStates(item, submissionState, resources, parentLogger, source);

                if(!subPass) {
                    // generate dummy results for the rest of the comment state since we don't need to test it
                    const [propResultsMap, definedStateCriteria] = generateItemFilterHelpers(restCommentState, true);
                    propResultsMap.submissionState = subPropertyResult;
                    critResult = {
                        behavior: 'include',
                        criteria: namedState,
                        propertyResults: Object.values(propResultsMap),
                        passed: false
                    }
                } else {
                    critResult = await resources.testItemCriteria(item, {criteria: restCommentState}, parentLogger, true, source);
                    critResult.criteria = namedState;
                    critResult.propertyResults.unshift(subPropertyResult);
                }
            } else {
                critResult = await resources.testItemCriteria(item, namedState, parentLogger, true, source);
            }

            if(critResult.propertyResults.some(x => x.property === 'source')) {
                critResult.criteria.criteria.source = source;
            }

            //critResult = await resources.testItemCriteria(item, state, parentLogger);
            allCritResults.push(critResult);
            const [summary, details] = filterCriteriaSummary(critResult);
            if (critResult.passed) {
                logger.verbose(`${PASS} => Item Criteria ${index} => ${summary}`);
                logger.debug(`Criteria Details: \n${details.join('\n')}`);
                return [true, 'inclusive', {criteriaResults: allCritResults, join: 'OR', passed: true}];
            } else {
                logger.debug(`${FAIL} => Item Author Criteria ${index} => ${summary}`);
                logger.debug(`Criteria Details: \n${details.join('\n')}`);
            }
            index++;
        }
        logger.verbose(`${FAIL} => No Item Criteria matched`);
        return [false, 'inclusive', {criteriaResults: allCritResults, join: 'OR', passed: false}];
    }

    if (exclude.length > 0) {
        let index = 1;
        const summaries: string[] = [];
        for (const namedState of exclude) {

            const { criteria: state, name } = namedState;

            let critResult: FilterCriteriaResult<TypedActivityState>;

            if(isCommentState(state) && asComment(item) && state.submissionState !== undefined) {
                const {submissionState, ...restCommentState} = state;

                const [subPass, subPropertyResult] = await checkCommentSubmissionStates(item, submissionState, resources, parentLogger, source);

                if(!subPass) {
                    // generate dummy results for the rest of the comment state since we don't need to test it
                    const [propResultsMap, definedStateCriteria] = generateItemFilterHelpers(restCommentState, false);
                    propResultsMap.submissionState = subPropertyResult;
                    critResult = {
                        behavior: 'include',
                        criteria: namedState,
                        propertyResults: Object.values(propResultsMap),
                        passed: false
                    }
                } else {
                    critResult = await resources.testItemCriteria(item, {criteria: restCommentState}, parentLogger, false, source);
                    critResult.criteria = namedState;
                    critResult.propertyResults.unshift(subPropertyResult);
                }
            } else {
                critResult = await resources.testItemCriteria(item, namedState, parentLogger, false, source);
            }

            if(critResult.propertyResults.some(x => x.property === 'source')) {
                critResult.criteria.criteria.source = source;
            }

            //critResult = await resources.testItemCriteria(item, state, parentLogger, false);
            allCritResults.push(critResult);


            const [summary, details] = filterCriteriaSummary(critResult);
            if (critResult.passed) {
                if (excludeCondition === 'OR') {
                    logger.verbose(`${PASS} (OR) => Exclusive Item Criteria ${index} => ${summary}`);
                    logger.debug(`Criteria Details: \n${details.join('\n')}`);
                    itemPass = true;
                    break;
                }
                summaries.push(summary);
                logger.debug(`${PASS} (AND) => Exclusive Item Criteria ${index} => ${summary}`);
                logger.debug(`Criteria Details: \n${details.join('\n')}`);
            } else if (!critResult.passed) {
                if (excludeCondition === 'AND') {
                    logger.verbose(`${FAIL} (AND) => Exclusive Item Criteria ${index} => ${summary}`);
                    logger.debug(`Criteria Details: \n${details.join('\n')}`);
                    itemPass = false;
                    break;
                }
                summaries.push(summary);
                logger.debug(`${FAIL} (OR) => Exclusive Item Criteria ${index} => ${summary}`);
                logger.debug(`Criteria Details: \n${details.join('\n')}`);
            }
            index++;
        }
        if (excludeCondition === 'AND' && itemPass === null) {
            itemPass = true;
        }
        if (itemPass !== true) {
            if (excludeCondition === 'OR') {
                logger.verbose(`${FAIL} => Exclusive Item criteria not matched => ${summaries.length === 1 ? `${summaries[0]}` : '(many, see debug)'}`);
            }
            return [false, 'exclusive', {criteriaResults: allCritResults, join: excludeCondition, passed: false}]
        } else if (excludeCondition === 'AND') {
            logger.verbose(`${PASS} => Exclusive Item criteria matched => ${summaries.length === 1 ? `${summaries[0]}` : '(many, see debug)'}`);
        }
        return [true, 'exclusive', {criteriaResults: allCritResults, join: excludeCondition, passed: true}];
    }

    return [true, undefined, {criteriaResults: allCritResults, join: 'OR', passed: true}];
}

export const checkCommentSubmissionStates = async (item: Comment, submissionStates: SubmissionState[], resources: SubredditResources, logger: Logger, source?: ActivitySource, excludeCondition?: JoinOperands): Promise<[boolean, FilterCriteriaPropertyResult<CommentState>]> => {
    // test submission state first since it's more likely(??) we have crit results or cache data for this submission than for the comment

    // get submission
    // @ts-ignore
    const subProxy = await resources.client.getSubmission(await item.link_id);
    // @ts-ignore
    const sub = await resources.getActivity(subProxy);
    
    const subStatesFilter: ItemOptions = {
        include: excludeCondition === undefined ? submissionStates.map(x => ({criteria: x})) : undefined,
        excludeCondition,
        exclude: excludeCondition === undefined ? undefined : submissionStates.map(x => ({criteria: x}))
    }
    
    const [subPass, _, subFilterResults] = await checkItemFilter(sub, subStatesFilter, resources, logger);
    const subPropertyResult: FilterCriteriaPropertyResult<CommentState> = {
        property: 'submissionState',
        behavior: excludeCondition !== undefined ? 'exclude' : 'include',
        passed: subPass,
        found: {
            // TODO change this to exclude condition as well?
            join: 'OR',
            criteriaResults: subFilterResults.criteriaResults,
            passed: subPass,
        }
    };
    
    return [subPass, subPropertyResult];
}<|MERGE_RESOLUTION|>--- conflicted
+++ resolved
@@ -82,11 +82,7 @@
     ItemCritPropHelper,
     ActivityDispatch,
     FilterCriteriaPropertyResult,
-<<<<<<< HEAD
-    ActivitySource, HistoricalStatsDisplay, UserNoteCriteria, AuthorCriteria, AuthorOptions, ItemOptions, JoinOperands, NamedCriteria,
-=======
-    ActivitySource, ModeratorNameCriteria,
->>>>>>> 03fc5626
+    ActivitySource, HistoricalStatsDisplay, UserNoteCriteria, AuthorCriteria, AuthorOptions, ItemOptions, JoinOperands, NamedCriteria, ModeratorNameCriteria
 } from "../Common/interfaces";
 import UserNotes from "./UserNotes";
 import Mustache from "mustache";
@@ -163,13 +159,10 @@
     actionedEventsMax: number;
     thirdPartyCredentials: ThirdPartyCredentialsJsonConfig
     delayedItems?: ActivityDispatch[]
-<<<<<<< HEAD
+    botAccount?: string
     botName: string
     managerEntity: ManagerEntity
     botEntity: Bot
-=======
-    botAccount?: string
->>>>>>> 03fc5626
 }
 
 export interface SubredditResourceSetOptions extends CacheConfig, Footer {
@@ -202,7 +195,7 @@
     actionedEventsMax: number;
     thirdPartyCredentials: ThirdPartyCredentialsJsonConfig;
     delayedItems: ActivityDispatch[] = [];
-<<<<<<< HEAD
+    botAccount?: string;
     dispatchedActivityRepo: Repository<DispatchedEntity>
     activitySourceRepo: Repository<ActivitySourceEntity>
     totalStatsRepo: Repository<TotalStat>
@@ -210,9 +203,6 @@
     tsStatsRepo: Repository<TimeSeriesStat>
     managerEntity: ManagerEntity
     botEntity: Bot
-=======
-    botAccount?: string;
->>>>>>> 03fc5626
 
     stats: {
         cache: ResourceStats
@@ -243,12 +233,9 @@
             client,
             thirdPartyCredentials,
             delayedItems = [],
-<<<<<<< HEAD
+            botAccount,
             managerEntity,
             botEntity,
-=======
-            botAccount,
->>>>>>> 03fc5626
         } = options || {};
 
         this.managerEntity = managerEntity;
@@ -1521,13 +1508,9 @@
                     case 'removed':
 
                         const removed = activityIsRemoved(item);
-<<<<<<< HEAD
-                        propResultsMap.removed!.passed = criteriaPassWithIncludeBehavior(removed === itemOptVal, include);
-                        propResultsMap.removed!.found = removed;
-=======
 
                         if(typeof itemOptVal === 'boolean') {
-                            propResultsMap.removed!.passed = removed === itemOptVal;
+                            propResultsMap.removed!.passed = criteriaPassWithIncludeBehavior(removed === itemOptVal, include);
                             propResultsMap.removed!.found = removed;
                         } else if(!removed) {
                             propResultsMap.removed!.passed = false;
@@ -1577,7 +1560,6 @@
                                 }
                             }
                         }
->>>>>>> 03fc5626
                         break;
                     case 'deleted':
                         const deleted = activityIsDeleted(item);
@@ -2324,15 +2306,12 @@
     pruneInterval: any;
     defaultThirdPartyCredentials: ThirdPartyCredentialsJsonConfig;
     logger: Logger;
-<<<<<<< HEAD
+    botAccount?: string;
     defaultDatabase: DataSource
     botName!: string
 
     invokeeRepo: Repository<InvokeeType>
     runTypeRepo: Repository<RunStateType>
-=======
-    botAccount?: string;
->>>>>>> 03fc5626
 
     constructor(config: BotInstanceConfig, logger: Logger) {
         const {
@@ -2614,7 +2593,7 @@
             // and if its comment state WITH submission state then break apart testing into individual activity testing
             if(isCommentState(state) && asComment(item) && state.submissionState !== undefined) {
                 const {submissionState, ...restCommentState} = state;
-                
+
                 const [subPass, subPropertyResult] = await checkCommentSubmissionStates(item, submissionState, resources, parentLogger, source);
 
                 if(!subPass) {
@@ -2747,13 +2726,13 @@
     const subProxy = await resources.client.getSubmission(await item.link_id);
     // @ts-ignore
     const sub = await resources.getActivity(subProxy);
-    
+
     const subStatesFilter: ItemOptions = {
         include: excludeCondition === undefined ? submissionStates.map(x => ({criteria: x})) : undefined,
         excludeCondition,
         exclude: excludeCondition === undefined ? undefined : submissionStates.map(x => ({criteria: x}))
     }
-    
+
     const [subPass, _, subFilterResults] = await checkItemFilter(sub, subStatesFilter, resources, logger);
     const subPropertyResult: FilterCriteriaPropertyResult<CommentState> = {
         property: 'submissionState',
@@ -2766,6 +2745,6 @@
             passed: subPass,
         }
     };
-    
+
     return [subPass, subPropertyResult];
 }