import {Rule, RuleJSONConfig, RuleOptions, RulePremise, RuleResult} from "./index";
import {Comment, VoteableContent} from "snoowrap";
import Submission from "snoowrap/dist/objects/Submission";
import as from 'async';
import pMap from 'p-map';
// @ts-ignore
import subImageMatch from 'matches-subimage';
import {
    activityWindowText,
    asSubmission, compareImages,
    comparisonTextOp,
    FAIL,
    formatNumber,
    getActivitySubredditName, imageCompareMaxConcurrencyGuess,
    //getImageDataFromUrl,
    isSubmission,
    isValidImageURL,
    objectToStringSummary,
    parseGenericValueOrPercentComparison,
    parseStringToRegex,
    parseSubredditName,
    parseUsableLinkIdentifier,
    PASS, sleep,
    toStrongSubredditState
} from "../util";
import {
    ActivityWindow,
    ActivityWindowCriteria,
    ActivityWindowType, CommentState,
    //ImageData,
    ImageDetection,
    ReferenceSubmission, StrongSubredditState, SubmissionState,
    SubredditCriteria, SubredditState
} from "../Common/interfaces";
import ImageData from "../Common/ImageData";

const parseLink = parseUsableLinkIdentifier();

export class RecentActivityRule extends Rule {
    window: ActivityWindowType;
    thresholds: ActivityThreshold[];
    useSubmissionAsReference: boolean;
    imageDetection: Required<ImageDetection>
    lookAt?: 'comments' | 'submissions';

    constructor(options: RecentActivityRuleOptions) {
        super(options);
        const {
            window = 15,
            useSubmissionAsReference = true,
            imageDetection,
            lookAt,
        } = options || {};

        const {
            enable = false,
            fetchBehavior = 'extension',
            threshold = 5
        } = imageDetection || {};

        this.imageDetection = {
            enable,
            fetchBehavior,
            threshold
        };
        this.lookAt = lookAt;
        this.useSubmissionAsReference = useSubmissionAsReference;
        this.window = window;
        this.thresholds = options.thresholds;
    }

    getKind(): string {
        return 'Recent';
    }

    getSpecificPremise(): object {
        return {
            window: this.window,
            thresholds: this.thresholds,
            useSubmissionAsReference: this.useSubmissionAsReference,
            lookAt: this.lookAt
        }
    }

    async process(item: Submission | Comment): Promise<[boolean, RuleResult]> {
        let activities;

        switch (this.lookAt) {
            case 'comments':
                activities = await this.resources.getAuthorComments(item.author, {window: this.window});
                break;
            case 'submissions':
                activities = await this.resources.getAuthorSubmissions(item.author, {window: this.window});
                break;
            default:
                activities = await this.resources.getAuthorActivities(item.author, {window: this.window});
                break;
        }

        let viableActivity = activities;
        if (this.useSubmissionAsReference) {
            if (!asSubmission(item)) {
                this.logger.warn('Cannot use post as reference because triggered item is not a Submission');
            } else if (item.is_self) {
                this.logger.warn('Cannot use post as reference because triggered Submission is not a link type');
            } else {
                const itemId = item.id;
                const referenceUrl = await item.url;
                const usableUrl = parseLink(referenceUrl);
<<<<<<< HEAD
                const filteredActivity = [];
                const analysisTimes = [];
                let referenceImage;
                if (this.imageDetection.enable) {
                    const [response, imgData, reason] = await getImageDataFromUrl(referenceUrl);
                    if (reason !== undefined) {
                        this.logger.verbose(reason);
                    } else {
                        referenceImage = imgData
=======
                let filteredActivity: (Submission|Comment)[] = [];
                let analysisTimes: number[] = [];
                let referenceImage: ImageData | undefined;
                if(this.imageDetection.enable) {
                    try {
                        referenceImage = ImageData.fromSubmission(item);
                        await referenceImage.sharp();
                        referenceImage.setPreferredResolutionByWidth(1000);
                        if(referenceImage.preferredResolution !== undefined) {
                            await (referenceImage.getSimilarResolutionVariant(...referenceImage.preferredResolution) as ImageData).sharp();
                        }
                    } catch (err) {
                        this.logger.verbose(err.message);
>>>>>>> 976f310f
                    }
                }
                let longRun;
                if (referenceImage !== undefined) {
                    const l = this.logger;
                    longRun = setTimeout(() => {
                        l.verbose('FYI: Image processing is causing rule to take longer than normal');
                    }, 2500);
                }
<<<<<<< HEAD
                for (const x of viableActivity) {
=======
                // @ts-ignore
                const ci = async (x: (Submission|Comment)) => {
>>>>>>> 976f310f
                    if (!asSubmission(x) || x.id === itemId) {
                        return null;
                    }
                    if (x.url === undefined) {
                        return null;
                    }
                    if (parseLink(x.url) === usableUrl) {
<<<<<<< HEAD
                        filteredActivity.push(x);
=======
                        return x;
>>>>>>> 976f310f
                    }
                    // only do image detection if regular URL comparison and other conditions fail first
                    // to reduce CPU/bandwidth usage
                    if (referenceImage !== undefined) {
<<<<<<< HEAD
                        const [response, imgData, reason] = await getImageDataFromUrl(x.url);
                        if (imgData !== undefined) {
=======
                        try {
                            let imgData =  ImageData.fromSubmission(x);
>>>>>>> 976f310f
                            try {
                                const [compareResult, sameImage] = await compareImages(referenceImage, imgData, this.imageDetection.threshold / 100);
                                analysisTimes.push(compareResult.analysisTime);
                                if (sameImage) {
<<<<<<< HEAD
                                    filteredActivity.push(x);
=======
                                    return x;
>>>>>>> 976f310f
                                }
                            } catch (err) {
                                this.logger.warn(`Unexpected error encountered while comparing images, will skip comparison => ${err.message}`);
                            }
                        } catch (err) {
                            if(!err.message.includes('did not end with a valid image extension')) {
                                this.logger.warn(`Will not compare image from Submission ${x.id} due to error while parsing image URL => ${err.message}`);
                            }
                        }
                    }
                    return null;
                }
<<<<<<< HEAD
                if (longRun !== undefined) {
                    clearTimeout(longRun);
                }
                const totalAnalysisTime = analysisTimes.reduce((acc, x) => acc + x, 0);
                this.logger.debug(`Reference image compared ${analysisTimes.length} times. Timings: Avg ${formatNumber(totalAnalysisTime / analysisTimes.length, {toFixed: 0})}ms | Max: ${Math.max(...analysisTimes)}ms | Min: ${Math.min(...analysisTimes)}ms | Total: ${totalAnalysisTime}ms (${formatNumber(totalAnalysisTime / 1000)}s)`);
=======
                // parallel all the things
                this.logger.profile('asyncCompare');
                const results = await pMap(viableActivity, ci, {concurrency: imageCompareMaxConcurrencyGuess});
                this.logger.profile('asyncCompare', {level: 'debug', message: 'Total time for image download and compare'});
                const totalAnalysisTime = analysisTimes.reduce((acc, x) => acc + x,0);
                this.logger.debug(`Reference image compared ${analysisTimes.length} times. Timings: Avg ${formatNumber(totalAnalysisTime / analysisTimes.length, {toFixed: 0})}ms | Max: ${Math.max(...analysisTimes)}ms | Min: ${Math.min(...analysisTimes)}ms | Total: ${totalAnalysisTime}ms (${formatNumber(totalAnalysisTime/1000)}s)`);
                filteredActivity = filteredActivity.concat(results.filter(x => x !== null));
                if(longRun !== undefined) {
                    clearTimeout(longRun);
                }
>>>>>>> 976f310f
                viableActivity = filteredActivity;
            }
        }

        const summaries = [];
        let totalTriggeredOn;
        for (const triggerSet of this.thresholds) {
            let currCount = 0;
            const presentSubs: string[] = [];
            let combinedKarma = 0;
            const {
                threshold = '>= 1',
                subreddits = [],
                karma: karmaThreshold,
                commentState,
                submissionState,
            } = triggerSet;

            // convert subreddits array into entirely StrongSubredditState
            const subStates: StrongSubredditState[] = subreddits.map((x) => {
                if (typeof x === 'string') {
                    return toStrongSubredditState({name: x, stateDescription: x}, {
                        defaultFlags: 'i',
                        generateDescription: true
                    });
                }
                return toStrongSubredditState(x, {defaultFlags: 'i', generateDescription: true});
            });

            let validActivity: (Comment | Submission)[] = await as.filter(viableActivity, async (activity) => {
                if (asSubmission(activity) && submissionState !== undefined) {
                    return await this.resources.testItemCriteria(activity, [submissionState]);
                } else if (commentState !== undefined) {
                    return await this.resources.testItemCriteria(activity, [commentState]);
                }
                return true;
            });

            validActivity = await this.resources.batchTestSubredditCriteria(validActivity, subStates);
            for (const activity of validActivity) {
                currCount++;
                // @ts-ignore
                combinedKarma += activity.score;
                const pSub = getActivitySubredditName(activity);
                if (!presentSubs.includes(pSub)) {
                    presentSubs.push(pSub);
                }
            }

            for (const activity of viableActivity) {
                if (asSubmission(activity) && submissionState !== undefined) {
                    if (!(await this.resources.testItemCriteria(activity, [submissionState]))) {
                        continue;
                    }
                } else if (commentState !== undefined) {
                    if (!(await this.resources.testItemCriteria(activity, [commentState]))) {
                        continue;
                    }
                }
                let inSubreddits = false;
                for (const ss of subStates) {
                    const res = await this.resources.testSubredditCriteria(activity, ss);
                    if (res) {
                        inSubreddits = true;
                        break;
                    }
                }
                if (inSubreddits) {
                    currCount++;
                    combinedKarma += activity.score;
                    const pSub = getActivitySubredditName(activity);
                    if (!presentSubs.includes(pSub)) {
                        presentSubs.push(pSub);
                    }
                }
            }

            const {operator, value, isPercent} = parseGenericValueOrPercentComparison(threshold);
            let sum = {
                subsWithActivity: presentSubs,
                combinedKarma,
                karmaThreshold,
                subreddits: subStates.map(x => x.stateDescription),
                count: currCount,
                threshold,
                triggered: false,
                testValue: currCount.toString()
            };
            if (isPercent) {
                sum.testValue = `${formatNumber((currCount / viableActivity.length) * 100)}%`;
                if (comparisonTextOp(currCount / viableActivity.length, operator, value / 100)) {
                    sum.triggered = true;
                    totalTriggeredOn = sum;
                }
            } else if (comparisonTextOp(currCount, operator, value)) {
                sum.triggered = true;
                totalTriggeredOn = sum;
            }
            // if we would trigger on threshold need to also test for karma
            if (totalTriggeredOn !== undefined && karmaThreshold !== undefined) {
                const {operator: opKarma, value: valueKarma} = parseGenericValueOrPercentComparison(karmaThreshold);
                if (!comparisonTextOp(combinedKarma, opKarma, valueKarma)) {
                    sum.triggered = false;
                    totalTriggeredOn = undefined;
                }
            }

            summaries.push(sum);
            // if either trigger condition is hit end the iteration early
            if (totalTriggeredOn !== undefined) {
                break;
            }
        }
        let result = '';
        if (totalTriggeredOn !== undefined) {
            const resultData = this.generateResultData(totalTriggeredOn, viableActivity);
            result = `${PASS} ${resultData.result}`;
            this.logger.verbose(result);
            return Promise.resolve([true, this.getResult(true, resultData)]);
        } else if (summaries.length === 1) {
            // can display result if its only one summary otherwise need to log to debug
            const res = this.generateResultData(summaries[0], viableActivity);
            result = `${FAIL} ${res.result}`;
        } else {
            result = `${FAIL} No criteria was met. Use 'debug' to see individual results`;
            this.logger.debug(`\r\n ${summaries.map(x => this.generateResultData(x, viableActivity).result).join('\r\n')}`);
        }

        this.logger.verbose(result);

        return Promise.resolve([false, this.getResult(false, {result})]);
    }

    generateResultData(summary: any, activities: (Submission | Comment)[] = []) {
        const {
            count,
            testValue,
            subreddits = [],
            subsWithActivity = [],
            threshold,
            triggered,
            combinedKarma,
            karmaThreshold,
        } = summary;
        const relevantSubs = subsWithActivity.length === 0 ? subreddits : subsWithActivity;
        let totalSummary = `${testValue} activities over ${relevantSubs.length} subreddits${karmaThreshold !== undefined ? ` with ${combinedKarma} combined karma` : ''} ${triggered ? 'met' : 'did not meet'} threshold of ${threshold}${karmaThreshold !== undefined ? ` and ${karmaThreshold} combined karma` : ''}`;
        if (triggered && subsWithActivity.length > 0) {
            totalSummary = `${totalSummary} -- subreddits: ${subsWithActivity.join(', ')}`;
        }
        return {
            result: totalSummary,
            data: {
                window: typeof this.window === 'number' ? `${activities.length} Items` : activityWindowText(activities),
                summary: totalSummary,
                subSummary: relevantSubs.join(', '),
                subCount: relevantSubs.length,
                totalCount: count,
                threshold,
                testValue,
                karmaThreshold,
            }
        };
    }
}

/**
 * At least one count property must be present. If both are present then either can trigger the rule
 *
 * @minProperties 1
 * @additionalProperties false
 * */
export interface ActivityThreshold {
    /**
     * When present, a Submission will only be counted if it meets this criteria
     * */
    submissionState?: SubmissionState
    /**
     * When present, a Comment will only be counted if it meets this criteria
     * */
    commentState?: CommentState

    /**
     * A string containing a comparison operator and a value to compare recent activities against
     *
     * The syntax is `(< OR > OR <= OR >=) <number>[percent sign]`
     *
     * * EX `> 3`  => greater than 3 activities found in the listed subreddits
     * * EX `<= 75%` => number of Activities in the subreddits listed are equal to or less than 75% of all Activities
     *
     * **Note:** If you use percentage comparison here as well as `useSubmissionAsReference` then "all Activities" is only pertains to Activities that had the Link of the Submission, rather than all Activities from this window.
     *
     * @pattern ^\s*(>|>=|<|<=)\s*(\d+)\s*(%?)(.*)$
     * @default ">= 1"
     * @examples [">= 1"]
     * */
    threshold?: string

    /**
     * Test the **combined karma** from Activities found in the specified subreddits
     *
     * Value is a string containing a comparison operator and a number of **combined karma** to compare against
     *
     * If specified then both `threshold` and `karma` must be met for this `SubThreshold` to be satisfied
     *
     * The syntax is `(< OR > OR <= OR >=) <number>`
     *
     * * EX `> 50`  => greater than 50 combined karma for all found Activities in specified subreddits
     *
     * @pattern ^\s*(>|>=|<|<=)\s*(\d+)\s*(%?)(.*)$
     * */
    karma?: string

    /**
     * Activities will be counted if they are found in this list of Subreddits
     *
     * Each value in the list can be either:
     *
     *  * string (name of subreddit)
     *  * regular expression to run on the subreddit name
     *  * `SubredditState`
     *
     * EX `["mealtimevideos","askscience", "/onlyfans*\/i", {"over18": true}]`
     * @examples [["mealtimevideos","askscience", "/onlyfans*\/i", {"over18": true}]]
     * */
    subreddits?: (string | SubredditState)[]
}

interface RecentActivityConfig extends ActivityWindow, ReferenceSubmission {
    /**
     * If present restricts the activities that are considered for count from SubThreshold
     * @examples ["submissions","comments"]
     * */
    lookAt?: 'comments' | 'submissions',
    /**
     * A list of subreddits/count criteria that may trigger this rule. ANY SubThreshold will trigger this rule.
     * @minItems 1
     * */
    thresholds: ActivityThreshold[],

    imageDetection?: ImageDetection
}

export interface RecentActivityRuleOptions extends RecentActivityConfig, RuleOptions {
}

/**
 * Checks a user's history for any Activity (Submission/Comment) in the subreddits specified in thresholds
 *
 * Available data for [Action templating](https://github.com/FoxxMD/context-mod#action-templating):
 *
 * ```
 * summary    => comma-deliminated list of subreddits that hit the threshold and their count EX subredditA(1), subredditB(4),...
 * subCount   => Total number of subreddits that hit the threshold
 * totalCount => Total number of all activity occurrences in subreddits
 * ```
 * */
export interface RecentActivityRuleJSONConfig extends RecentActivityConfig, RuleJSONConfig {
    /**
     * @examples ["recentActivity"]
     * */
    kind: 'recentActivity'
}

export default RecentActivityRule;<|MERGE_RESOLUTION|>--- conflicted
+++ resolved
@@ -107,31 +107,19 @@
                 const itemId = item.id;
                 const referenceUrl = await item.url;
                 const usableUrl = parseLink(referenceUrl);
-<<<<<<< HEAD
-                const filteredActivity = [];
-                const analysisTimes = [];
-                let referenceImage;
-                if (this.imageDetection.enable) {
-                    const [response, imgData, reason] = await getImageDataFromUrl(referenceUrl);
-                    if (reason !== undefined) {
-                        this.logger.verbose(reason);
-                    } else {
-                        referenceImage = imgData
-=======
                 let filteredActivity: (Submission|Comment)[] = [];
                 let analysisTimes: number[] = [];
                 let referenceImage: ImageData | undefined;
-                if(this.imageDetection.enable) {
+                if (this.imageDetection.enable) {
                     try {
                         referenceImage = ImageData.fromSubmission(item);
                         await referenceImage.sharp();
                         referenceImage.setPreferredResolutionByWidth(1000);
-                        if(referenceImage.preferredResolution !== undefined) {
+                        if (referenceImage.preferredResolution !== undefined) {
                             await (referenceImage.getSimilarResolutionVariant(...referenceImage.preferredResolution) as ImageData).sharp();
                         }
                     } catch (err) {
                         this.logger.verbose(err.message);
->>>>>>> 976f310f
                     }
                 }
                 let longRun;
@@ -141,12 +129,8 @@
                         l.verbose('FYI: Image processing is causing rule to take longer than normal');
                     }, 2500);
                 }
-<<<<<<< HEAD
-                for (const x of viableActivity) {
-=======
                 // @ts-ignore
                 const ci = async (x: (Submission|Comment)) => {
->>>>>>> 976f310f
                     if (!asSubmission(x) || x.id === itemId) {
                         return null;
                     }
@@ -154,31 +138,18 @@
                         return null;
                     }
                     if (parseLink(x.url) === usableUrl) {
-<<<<<<< HEAD
-                        filteredActivity.push(x);
-=======
                         return x;
->>>>>>> 976f310f
                     }
                     // only do image detection if regular URL comparison and other conditions fail first
                     // to reduce CPU/bandwidth usage
                     if (referenceImage !== undefined) {
-<<<<<<< HEAD
-                        const [response, imgData, reason] = await getImageDataFromUrl(x.url);
-                        if (imgData !== undefined) {
-=======
                         try {
                             let imgData =  ImageData.fromSubmission(x);
->>>>>>> 976f310f
                             try {
                                 const [compareResult, sameImage] = await compareImages(referenceImage, imgData, this.imageDetection.threshold / 100);
                                 analysisTimes.push(compareResult.analysisTime);
                                 if (sameImage) {
-<<<<<<< HEAD
-                                    filteredActivity.push(x);
-=======
                                     return x;
->>>>>>> 976f310f
                                 }
                             } catch (err) {
                                 this.logger.warn(`Unexpected error encountered while comparing images, will skip comparison => ${err.message}`);
@@ -191,13 +162,6 @@
                     }
                     return null;
                 }
-<<<<<<< HEAD
-                if (longRun !== undefined) {
-                    clearTimeout(longRun);
-                }
-                const totalAnalysisTime = analysisTimes.reduce((acc, x) => acc + x, 0);
-                this.logger.debug(`Reference image compared ${analysisTimes.length} times. Timings: Avg ${formatNumber(totalAnalysisTime / analysisTimes.length, {toFixed: 0})}ms | Max: ${Math.max(...analysisTimes)}ms | Min: ${Math.min(...analysisTimes)}ms | Total: ${totalAnalysisTime}ms (${formatNumber(totalAnalysisTime / 1000)}s)`);
-=======
                 // parallel all the things
                 this.logger.profile('asyncCompare');
                 const results = await pMap(viableActivity, ci, {concurrency: imageCompareMaxConcurrencyGuess});
@@ -205,10 +169,9 @@
                 const totalAnalysisTime = analysisTimes.reduce((acc, x) => acc + x,0);
                 this.logger.debug(`Reference image compared ${analysisTimes.length} times. Timings: Avg ${formatNumber(totalAnalysisTime / analysisTimes.length, {toFixed: 0})}ms | Max: ${Math.max(...analysisTimes)}ms | Min: ${Math.min(...analysisTimes)}ms | Total: ${totalAnalysisTime}ms (${formatNumber(totalAnalysisTime/1000)}s)`);
                 filteredActivity = filteredActivity.concat(results.filter(x => x !== null));
-                if(longRun !== undefined) {
+                if (longRun !== undefined) {
                     clearTimeout(longRun);
                 }
->>>>>>> 976f310f
                 viableActivity = filteredActivity;
             }
         }
