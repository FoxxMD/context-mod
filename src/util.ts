import winston, {Logger} from "winston";
import jsonStringify from 'safe-stable-stringify';
import dayjs, {Dayjs, OpUnitType} from 'dayjs';
import {Duration} from 'dayjs/plugin/duration.js';
import Ajv from "ajv";
import {InvalidOptionArgumentError} from "commander";
import {deflateSync, inflateSync} from "zlib";
import pixelmatch from 'pixelmatch';
import os from 'os';
import pathUtil from 'path';
import crypto, {createHash} from 'crypto';
import {
    ActionResult,
    ActivityDispatch,
    ActivityDispatchConfig,
    ActivitySource,
    ActivitySourceTypes,
    ActivityWindowCriteria,
    ActivityWindowType,
    AuthorCriteria, authorCriteriaProperties, AuthorOptions,
    CacheOptions,
    CacheProvider,
    CheckSummary,
    CommentState,
    DurationComparison,
    DurationVal,
    FilterCriteriaDefaults,
    FilterCriteriaPropertyResult,
    FilterCriteriaResult, FilterOptions,
    FilterResult,
    FullNameTypes,
    GenericComparison,
    ImageComparisonResult,
    ItemCritPropHelper, ItemOptions,
    LogInfo, MaybeAnonymousCriteria, MinimalOrFullFilter, NamedCriteria,
    OperatorJsonConfig,
    PermalinkRedditThings,
    PollingOptionsStrong,
    RedditEntity,
    RedditEntityType,
    RedditThing,
    RegExResult,
    RepostItem,
    RepostItemResult,
    RequiredItemCrit,
    ResourceStats,
    RuleResult,
    RuleSetResult, RunnableBaseJson,
    RunResult,
    SearchAndReplaceRegExp,
    StringComparisonOptions,
    StringOperator,
    StrongSubredditState,
    SubmissionState,
    SubredditState,
    TypedActivityState,
    TypedActivityStates,
    UserNoteCriteria
} from "./Common/interfaces";
import {Document as YamlDocument} from 'yaml'
import InvalidRegexError from "./Utils/InvalidRegexError";
import {accessSync, constants, promises} from "fs";
import {cacheOptDefaults, VERSION} from "./Common/defaults";
import cacheManager, {Cache} from "cache-manager";
import redisStore from "cache-manager-redis-store";
import Autolinker from 'autolinker';
import {create as createMemoryStore} from './Utils/memoryStore';
import {LEVEL, MESSAGE} from "triple-beam";
import {Comment, RedditUser, Submission} from "snoowrap/dist/objects";
import reRegExp from '@stdlib/regexp-regexp';
import fetch from "node-fetch";
import ImageData from "./Common/ImageData";
import {Sharp, SharpOptions} from "sharp";
import {ErrorWithCause, stackWithCauses} from "pony-cause";
import {ConfigFormat} from "./Common/types";
import stringSimilarity from 'string-similarity';
import calculateCosineSimilarity from "./Utils/StringMatching/CosineSimilarity";
import levenSimilarity from "./Utils/StringMatching/levenSimilarity";
import {isRateLimitError, isRequestError, isScopeError, isStatusError, SimpleError} from "./Utils/Errors";
import JsonConfigDocument from "./Common/Config/JsonConfigDocument";
import YamlConfigDocument from "./Common/Config/YamlConfigDocument";
import AbstractConfigDocument, {ConfigDocumentInterface} from "./Common/Config/AbstractConfigDocument";
import merge from "deepmerge";
import {RulePremise} from "./Common/Entities/RulePremise";
import {RuleResultEntity as RuleResultEntity} from "./Common/Entities/RuleResultEntity";
import {nanoid} from "nanoid";


//import {ResembleSingleCallbackComparisonResult} from "resemblejs";

// want to guess how many concurrent image comparisons we should be doing
// assuming, conservatively and based on real-world results, that comparing 30 images takes about ~30MB memory...
// and we really want to use less than a fourth of available ram (should be low-footprint!)...
// and base-line operation of RCB is usually around 40MB (liberal)
const availMemory = (os.freemem() / (1024 * 1024)) / 4 + 40;
export const imageCompareMaxConcurrencyGuess = Math.min(3, Math.max(Math.floor(availMemory/30), 1));


const ReReg = reRegExp();

const {format} = winston;
const {combine, printf, timestamp, label, splat, errors} = format;

const s = splat();
const SPLAT = Symbol.for('splat')
//const errorsFormat = errors({stack: true});
const CWD = process.cwd();

// const errorAwareFormat = (info: any) => {
//     if(info instanceof SimpleError) {
//         return errors()(info);
//     }
// }
const errorAwareFormat = {
    transform: (einfo: any, {stack = true}: any = {}) => {

        // because winston logger.child() re-assigns its input to an object ALWAYS the object we recieve here will never actually be of type Error
        const includeStack = stack && (!isProbablyError(einfo, 'simpleerror') && !isProbablyError(einfo.message, 'simpleerror'));

        if (!isProbablyError(einfo.message) && !isProbablyError(einfo)) {
            return einfo;
        }

        let info: any = {};

        if (isProbablyError(einfo)) {
            const tinfo = transformError(einfo);
            info = Object.assign({}, tinfo, {
                // @ts-ignore
                level: einfo.level,
                // @ts-ignore
                [LEVEL]: einfo[LEVEL] || einfo.level,
                message: tinfo.message,
                // @ts-ignore
                [MESSAGE]: tinfo[MESSAGE] || tinfo.message
            });
            if(includeStack) {
                // so we have to create a dummy error and re-assign all error properties from our info object to it so we can get a proper stack trace
                const dummyErr = new ErrorWithCause('');
                const names = Object.getOwnPropertyNames(tinfo);
                for(const k of names) {
                    if(dummyErr.hasOwnProperty(k) || k === 'cause') {
                        // @ts-ignore
                        dummyErr[k] = tinfo[k];
                    }
                }
                // @ts-ignore
                info.stack = stackWithCauses(dummyErr);
            }
        } else {
            const err = transformError(einfo.message);
            info = Object.assign({}, einfo, err);
            // @ts-ignore
            info.message = err.message;
            // @ts-ignore
            info[MESSAGE] = err.message;

            if(includeStack) {
                const dummyErr = new ErrorWithCause('');
                // Error properties are not enumerable
                // https://stackoverflow.com/a/18278145/1469797
                const names = Object.getOwnPropertyNames(err);
                for(const k of names) {
                    if(dummyErr.hasOwnProperty(k) || k === 'cause') {
                        // @ts-ignore
                        dummyErr[k] = err[k];
                    }
                }
                // @ts-ignore
                info.stack = stackWithCauses(dummyErr);
            }
        }

        // remove redundant message from stack and make stack causes easier to read
        if(info.stack !== undefined) {
            let cleanedStack = info.stack.replace(info.message, '');
            cleanedStack = `${cleanedStack}`;
            cleanedStack = cleanedStack.replaceAll('caused by:', '\ncaused by:');
            info.stack = cleanedStack;
        }

        return info;
    }
}

const isProbablyError = (val: any, errName = 'error') => {
    return typeof val === 'object' && val.name !== undefined && val.name.toLowerCase().includes(errName);
}

export const PASS = '✓';
export const FAIL = '✘';

export const truncateStringToLength = (length: number, truncStr = '...') => (str: string) => str.length > length ? `${str.slice(0, length - truncStr.length - 1)}${truncStr}` : str;

export const defaultFormat = (defaultLabel = 'App') => printf(({
                                                                   level,
                                                                   message,
                                                                   labels = [defaultLabel],
                                                                   subreddit,
                                                                   bot,
                                                                   instance,
                                                                   leaf,
                                                                   itemId,
                                                                   timestamp,
                                                                   durationMs,
                                                                   // @ts-ignore
                                                                   [SPLAT]: splatObj,
                                                                   stack,
                                                                   ...rest
                                                               }) => {
    let stringifyValue = splatObj !== undefined ? jsonStringify(splatObj) : '';
    let msg = message;
    let stackMsg = '';
    if (stack !== undefined) {
        const stackArr = stack.split('\n');
        const stackTop = stackArr[0];
        const cleanedStack = stackArr
            .slice(1) // don't need actual error message since we are showing it as msg
            .map((x: string) => x.replace(CWD, 'CWD')) // replace file location up to cwd for user privacy
            .join('\n'); // rejoin with newline to preserve formatting
        stackMsg = `\n${cleanedStack}`;
        if (msg === undefined || msg === null || typeof message === 'object') {
            msg = stackTop;
        } else {
            stackMsg = `\n${stackTop}${stackMsg}`
        }
    }

    let nodes = labels;
    if (leaf !== null && leaf !== undefined) {
        nodes.push(leaf);
    }
    const labelContent = `${nodes.map((x: string) => `[${x}]`).join(' ')}`;

    return `${timestamp} ${level.padEnd(7)}: ${instance !== undefined ? `|${instance}| ` : ''}${bot !== undefined ? `~${bot}~ ` : ''}${subreddit !== undefined ? `{${subreddit}} ` : ''}${labelContent} ${msg}${durationMs !== undefined ? ` Elapsed: ${durationMs}ms (${formatNumber(durationMs/1000)}s) ` : ''}${stringifyValue !== '' ? ` ${stringifyValue}` : ''}${stackMsg}`;
});


export const labelledFormat = (labelName = 'App') => {
    //const l = label({label: labelName, message: false});
    return combine(
        timestamp(
            {
                format: () => dayjs().local().format(),
            }
        ),
      // l,
        s,
        errorAwareFormat,
        //errorsFormat,
        defaultFormat(labelName),
    );
}

export interface groupByOptions {
    lowercase?: boolean
}

/**
 * Group array of objects by given keys
 * @param keys keys to be grouped by
 * @param opts
 * @param array objects to be grouped
 * @returns an object with objects in `array` grouped by `keys`
 * @see <https://gist.github.com/mikaello/06a76bca33e5d79cdd80c162d7774e9c>
 */
export const groupBy = <T>(keys: (keyof T)[], opts: groupByOptions = {}) => (array: T[]): Record<string, T[]> => {
    const {lowercase = false} = opts;
    return array.reduce((objectsByKeyValue, obj) => {
        let value = keys.map((key) => obj[key]).join('-');
        if (lowercase) {
            value = value.toLowerCase();
        }
        objectsByKeyValue[value] = (objectsByKeyValue[value] || []).concat(obj);
        return objectsByKeyValue;
    }, {} as Record<string, T[]>)
};

// match /mealtimesvideos/ /comments/ etc... (?:\/.*\/)
// matches https://old.reddit.com/r  (?:^.+?)(?:reddit.com\/r)
// (?:^.+?)(?:reddit.com\/r\/.+\/.\/)
// (?:.*\/)([\d\w]+?)(?:\/*)

/**
 * @see https://stackoverflow.com/a/61033353/1469797
 */
const REGEX_YOUTUBE: RegExp = /(?:https?:\/\/)?(?:www\.)?youtu(?:\.be\/|be.com\/\S*(?:watch|embed)(?:(?:(?=\/[^&\s\?]+(?!\S))\/)|(?:\S*v=|v\/)))([^&\s\?]+)/g;

export const parseUsableLinkIdentifier = (regexes: RegExp[] = [REGEX_YOUTUBE]) => (val?: string): (string | undefined) => {
    if (val === undefined) {
        return val;
    }
    for (const reg of regexes) {
        const matches = [...val.matchAll(reg)];
        if (matches.length > 0) {
            // use first capture group
            // TODO make this configurable at some point?
            const captureGroup = matches[0][matches[0].length - 1];
            if(captureGroup !== '') {
                return captureGroup;
            }
        }
    }
    return val;
}

export const parseLinkIdentifier = (regexes: RegExp[]) => {
    const u = parseUsableLinkIdentifier(regexes);
    return (val: string): (string | undefined) => {
        const id = u(val);
        if (id === val) {
            return undefined;
        }
        return id;
    }
}

export const SUBMISSION_URL_ID: RegExp = /(?:^.+?)(?:reddit.com\/r)(?:\/[\w\d]+){2}(?:\/)([\w\d]*)/g;
export const COMMENT_URL_ID: RegExp = /(?:^.+?)(?:reddit.com\/r)(?:\/[\w\d]+){4}(?:\/)([\w\d]*)/g;

const commentReg = parseLinkIdentifier([COMMENT_URL_ID]);
const submissionReg = parseLinkIdentifier([SUBMISSION_URL_ID]);

export const parseRedditThingsFromLink = (val: string): PermalinkRedditThings => {
    const commentId = commentReg(val);
    const submissionId = submissionReg(val);
    let comment: RedditThing | undefined;
    let submission: RedditThing | undefined;

    if (commentId !== undefined) {
        comment = {
            val: `t1_${commentId}`,
            type: 'comment',
            prefix: 't1',
            id: commentId
        }
    }
    if (submissionId !== undefined) {
        submission = {
            val: `t3_${submissionId}`,
            type: 'submission',
            prefix: 't3',
            id: submissionId
        }
    }
    return {
        submission,
        comment
    }
}

export function sleep(ms: number) {
    return new Promise(resolve => setTimeout(resolve, ms));
}

export const findResultByPremise = (premise: RulePremise, results: RuleResultEntity[]): (RuleResultEntity | undefined) => {
    if (results.length === 0) {
        return undefined;
    }
    return results.find(x => x.premise.configHash === premise.configHash);
}

export const determineNewResults = (existing: RuleResultEntity[], val: RuleResultEntity | RuleResultEntity[]): RuleResultEntity[] => {
    const requestedResults = Array.isArray(val) ? val : [val];
    const combined = [...existing];
    const newResults = [];

    // not sure this should be used since grouped results will be stale as soon as a new result is added --
    // would need a guarantee all results in val are unique
    // const groupedResultsByKind = newResults.reduce((grouped, res) => {
    //     grouped[res.premise.kind] = (grouped[res.premise.kind] || []).concat(res);
    //     return grouped;
    // }, {} as Record<string, RuleResult[]>);
    // for(const kind of Object.keys(groupedResultsByKind)) {
    //     const relevantExisting = combined.filter(x => x.premise.kind === kind)
    // }

    for (const result of requestedResults) {
        const relevantExisting = combined.filter(x => x.premise.kind.name === result.premise.kind.name).find(x => x.premise.configHash === result.premise.configHash);
        if (relevantExisting === undefined) {
            combined.push(result);
            newResults.push(result);
        }
    }
    return newResults;
}

export const mergeArr = (objValue: [], srcValue: []): (any[] | undefined) => {
    if (Array.isArray(objValue)) {
        return objValue.concat(srcValue);
    }
}

export const removeFromSourceIfKeysExistsInDestination = (destinationArray: any[], sourceArray: any[], options: any): any[] => {
    // get all keys from objects in destination
    const destKeys = destinationArray.reduce((acc: string[], curr) => {
        // can only get keys for objects, skip for everything else
        if(curr !== null && typeof curr === 'object') {
            const keys = Object.keys(curr).map(x => x.toLowerCase());
            for(const k of keys) {
                if(!acc.includes(k)) {
                    acc.push(k);
                }
            }
        }
        return acc;
    }, []);
    const sourceItemsToKeep = sourceArray.filter(x => {
        if(x !== null && typeof x === 'object') {
            const sourceKeys = Object.keys(x).map(x => x.toLowerCase());
            // only keep if keys from this object do not appear anywhere in destination items
            return intersect(sourceKeys, destKeys).length === 0;
        }
        // keep if item is not an object since we can't test for keys anyway
        return true;
    });
    return sourceItemsToKeep.concat(destinationArray);
}

export const ruleNamesFromResults = (results: RuleResult[]) => {
    return results.map(x => x.name || x.premise.kind).join(' | ')
}

export const triggeredIndicator = (val: boolean | null, nullResultIndicator = '-'): string => {
    if(val === null) {
        return nullResultIndicator;
    }
    return val ? PASS : FAIL;
}

export const isRuleSetResult = (obj: any): obj is RuleSetResult => {
    return typeof obj === 'object' && Array.isArray(obj.results) && obj.condition !== undefined && obj.triggered !== undefined;
}

export const resultsSummary = (results: (RuleResultEntity|RuleSetResult)[], topLevelCondition: 'OR' | 'AND'): string => {
    const parts: string[] = results.map((x) => {
        if(isRuleSetResult(x)) {
            return `${triggeredIndicator(x.triggered)} (${resultsSummary(x.results, x.condition)}${x.results.length === 1 ? ` [${x.condition}]` : ''})`;
        }
        const res = x as RuleResultEntity;
        return `${triggeredIndicator(res.triggered ?? null)} ${RulePremise.getFriendlyIdentifier(res.premise)}`;
    });
    return parts.join(` ${topLevelCondition} `)
    //return results.map(x => x.name || x.premise.kind).join(' | ')
}

export interface FilterCriteriaSummary {
    name?: string
    summary: string
    details: string[]
}
export const buildFilterCriteriaSummary = <T>(val: FilterCriteriaResult<T>): FilterCriteriaSummary => {
    // summarize properties relevant to result
    const passedProps = {props: val.propertyResults.filter(x => x.passed === true), name: 'Passed'};
    const failedProps = {props: val.propertyResults.filter(x => x.passed === false), name: 'Failed'};
    const skippedProps = {props: val.propertyResults.filter(x => x.passed === null), name: 'Skipped'};
    const dnrProps = {props: val.propertyResults.filter(x => x.passed === undefined), name: 'DNR'};

    const propSummary = [passedProps, failedProps];
    if (skippedProps.props.length > 0) {
        propSummary.push(skippedProps);
    }
    if (dnrProps.props.length > 0) {
        propSummary.push(dnrProps);
    }
    const propSummaryStrArr = propSummary.map(x => `${x.props.length} ${x.name}${x.props.length > 0 ? ` (${x.props.map(y => y.property as string)})` : ''}`);
    const summary = propSummaryStrArr.join(' | ');
    const details = val.propertyResults.map(x => filterCriteriaPropertySummary(x, val.criteria.criteria));

    return {
        name: val.criteria.name,
        summary,
        details
    }
}

export const filterCriteriaSummary = <T>(val: FilterCriteriaResult<T>): [string, string[]] => {
    const deets = buildFilterCriteriaSummary(val);
    return [deets.summary, deets.details];
}

export const filterCriteriaPropertySummary = <T>(val: FilterCriteriaPropertyResult<T>, criteria: T): string => {
    let passResult: string;
    switch (val.passed) {
        case undefined:
            passResult = 'DNR'
            break;
        case null:
        case true:
        case false:
            passResult = triggeredIndicator(val.passed, 'Skipped');
            break;
    }
    let found = '';
    if(val.passed === null || val.passed === undefined) {
        found = '';
    } else if(val.property === 'submissionState') {
<<<<<<< HEAD
        const foundResult = val.found as FilterResult<SubmissionState>;
        const criteriaResults = foundResult.criteriaResults.map((x, index) => `Criteria #${index + 1} => ${triggeredIndicator(x.passed)}\n   ${x.propertyResults.map(y => filterCriteriaPropertySummary(y, x.criteria.criteria)).join('\n    ')}`).join('\n  ');
        found = `\n  ${criteriaResults}`;
=======
        const foundResult = val.found as FilterResult<SubmissionState> | undefined;
        if(foundResult !== undefined) {
            const criteriaResults = foundResult.criteriaResults.map((x, index) => `Criteria #${index + 1} => ${triggeredIndicator(x.passed)}\n   ${x.propertyResults.map(y => filterCriteriaPropertySummary(y, x.criteria)).join('\n    ')}`).join('\n  ');
            found = `\n  ${criteriaResults}`;
        }
>>>>>>> e4a9e47d
    } else {
        found = ` => Found: ${val.found}`;
    }

    let expected = '';
    if(val.property !== 'submissionState') {
        let crit: T[keyof T][];
        let actualCriteria = ('criteria' in criteria) ?
            // @ts-ignore
            criteria.criteria as T
            : criteria;
        if(Array.isArray(actualCriteria[val.property])) {
            // @ts-ignore
            crit = actualCriteria[val.property];
        } else {
            crit = [actualCriteria[val.property]];
        }
        const expectedStrings = crit.map((x: any) => {
            if (asUserNoteCriteria(x)) {
                return userNoteCriteriaSummary(x);
            }
            return x;
        }).join(' OR ');
        expected = ` => Expected: ${expectedStrings}`;
    }

    return `${val.property as string} => ${passResult}${expected}${found}${val.reason !== undefined ? ` -- ${val.reason}` : ''}${val.behavior === 'exclude' ? ' (Exclude passes when Expected is not Found)' : ''}`;
}

export const createAjvFactory = (logger: Logger) => {
    return  new Ajv({logger: logger, verbose: true, strict: "log", allowUnionTypes: true});
}

export const percentFromString = (str: string): number => {
   const n = Number.parseInt(str.replace('%', ''));
   if(Number.isNaN(n)) {
       throw new Error(`${str} could not be parsed to a number`);
   }
   return n / 100;
}

export interface numberFormatOptions {
    toFixed: number,
    defaultVal?: any,
    prefix?: string,
    suffix?: string,
    round?: {
        type?: string,
        enable: boolean,
        indicate?: boolean,
    }
}

export const formatNumber = (val: number | string, options?: numberFormatOptions) => {
    const {
        toFixed = 2,
        defaultVal = null,
        prefix = '',
        suffix = '',
        round,
    } = options || {};
    let parsedVal = typeof val === 'number' ? val : Number.parseFloat(val);
    if (Number.isNaN(parsedVal)) {
        return defaultVal;
    }
    let prefixStr = prefix;
    const {enable = false, indicate = true, type = 'round'} = round || {};
    if (enable && !Number.isInteger(parsedVal)) {
        switch (type) {
            case 'round':
                parsedVal = Math.round(parsedVal);
                break;
            case 'ceil':
                parsedVal = Math.ceil(parsedVal);
                break;
            case 'floor':
                parsedVal = Math.floor(parsedVal);
        }
        if (indicate) {
            prefixStr = `~${prefix}`;
        }
    }
    const localeString = parsedVal.toLocaleString(undefined, {
        minimumFractionDigits: toFixed,
        maximumFractionDigits: toFixed,
    });
    return `${prefixStr}${localeString}${suffix}`;
};

export function argParseInt(value: any, prev: any = undefined): number {
    let usedVal = value;
    if (value === undefined || value === '') {
        usedVal = prev;
    }
    if(usedVal === undefined || usedVal === '') {
        return usedVal;
    }

    if (typeof usedVal === 'string') {
        const parsedValue = parseInt(usedVal, 10);
        if (isNaN(parsedValue)) {
            throw new InvalidOptionArgumentError('Not a number.');
        }
        return parsedValue;
    } else if (typeof usedVal === 'number') {
        return usedVal;
    }
    throw new InvalidOptionArgumentError('Not a number.');
}

export function parseBool(value: any, prev: any = false): boolean {
    let usedVal = value;
    if (value === undefined || value === '') {
        usedVal = prev;
    }
    if(usedVal === undefined || usedVal === '') {
        return false;
    }
    if (typeof usedVal === 'string') {
        return usedVal === 'true';
    } else if (typeof usedVal === 'boolean') {
        return usedVal;
    }
    throw new InvalidOptionArgumentError('Not a boolean value.');
}

export const parseBoolWithDefault = (defaultValue: any) => (arg: any, prevVal: any) => {
    parseBool(arg, defaultValue)
};

export function activityWindowText(activities: (Submission | Comment)[], suffix = false): (string | undefined) {
    if (activities.length === 0) {
        return undefined;
    }
    if (activities.length === 1) {
        return `1 Item`;
    }

    return dayjs.duration(dayjs(activities[0].created_utc * 1000).diff(dayjs(activities[activities.length - 1].created_utc * 1000))).humanize(suffix);
}

export function normalizeName(val: string) {
    return val.trim().replace(/\W+/g, '').toLowerCase()
}

// https://github.com/toolbox-team/reddit-moderator-toolbox/wiki/Subreddit-Wikis%3A-usernotes#working-with-the-blob
export const inflateUserNotes = (blob: string) => {

    const buffer = Buffer.from(blob, 'base64');
    const str = inflateSync(buffer).toString('utf-8');

    // @ts-ignore
    return JSON.parse(str);
}
// https://github.com/toolbox-team/reddit-moderator-toolbox/wiki/Subreddit-Wikis%3A-usernotes#working-with-the-blob
export const deflateUserNotes = (usersObject: object) => {
    const jsonString = JSON.stringify(usersObject);

    // Deflate/compress the string
    const binaryData = deflateSync(jsonString);

    // Convert binary data to a base64 string with a Buffer
    const blob = Buffer.from(binaryData).toString('base64');
    return blob;
}

export const isActivityWindowCriteria = (val: any): val is ActivityWindowCriteria => {
    if (val !== null && typeof val === 'object') {
        return (val.count !== undefined && typeof val.count === 'number') ||
            // close enough
            val.duration !== undefined;
    }
    return false;
}

export interface ConfigToObjectOptions {
    location?: string,
    jsonDocFunc?: (content: string, location?: string) => AbstractConfigDocument<OperatorJsonConfig>,
    yamlDocFunc?: (content: string, location?: string) => AbstractConfigDocument<YamlDocument>
}

export const parseFromJsonOrYamlToObject = (content: string, options?: ConfigToObjectOptions): [ConfigFormat, ConfigDocumentInterface<YamlDocument | object>?, Error?, Error?] => {
    let obj;
    let configFormat: ConfigFormat = 'yaml';
    let jsonErr,
        yamlErr;

    const likelyType = likelyJson5(content) ? 'json' : 'yaml';

    const {
        location,
        jsonDocFunc = (content: string, location?: string) => new JsonConfigDocument(content, location),
        yamlDocFunc = (content: string, location?: string) => new YamlConfigDocument(content, location),
    } = options || {};

    try {
        const jsonObj = jsonDocFunc(content, location);
        const output = jsonObj.toJS();
        const oType = output === null ? 'null' : typeof output;
        if (oType !== 'object') {
            jsonErr = new SimpleError(`Parsing as json produced data of type '${oType}' (expected 'object')`);
            obj = undefined;
        } else {
            obj = jsonObj;
            configFormat = 'json';
        }
    } catch (err: any) {
        jsonErr = err;
    }

    try {
        const yamlObj = yamlDocFunc(content, location)
        const output = yamlObj.toJS();
        const oType = output === null ? 'null' : typeof output;
        if (oType !== 'object') {
            yamlErr = new SimpleError(`Parsing as yaml produced data of type '${oType}' (expected 'object')`);
            obj = undefined;
        } else if (obj === undefined && (likelyType !== 'json' || yamlObj.parsed.errors.length === 0)) {
            configFormat = 'yaml';
            if(yamlObj.parsed.errors.length !== 0) {
                yamlErr = new Error(yamlObj.parsed.errors.join('\n'))
            } else {
                obj = yamlObj;
            }
        }
    } catch (err: any) {
        yamlErr = err;
    }

    if (obj === undefined) {
        configFormat = likelyType;
    }
    return [configFormat, obj, jsonErr, yamlErr];
}

export const comparisonTextOp = (val1: number, strOp: string, val2: number): boolean => {
    switch (strOp) {
        case '>':
            return val1 > val2;
        case '>=':
            return val1 >= val2;
        case '<':
            return val1 < val2;
        case '<=':
            return val1 <= val2;
        default:
            throw new Error(`${strOp} was not a recognized operator`);
    }
}

const GENERIC_VALUE_COMPARISON = /^\s*(?<opStr>>|>=|<|<=)\s*(?<value>\d+)(?<extra>\s+.*)*$/
const GENERIC_VALUE_COMPARISON_URL = 'https://regexr.com/60dq4';
export const parseGenericValueComparison = (val: string): GenericComparison => {
    const matches = val.match(GENERIC_VALUE_COMPARISON);
    if (matches === null) {
        throw new InvalidRegexError(GENERIC_VALUE_COMPARISON, val, GENERIC_VALUE_COMPARISON_URL)
    }
    const groups = matches.groups as any;

    return {
        operator: groups.opStr as StringOperator,
        value: Number.parseFloat(groups.value),
        isPercent: false,
        extra: groups.extra,
        displayText: `${groups.opStr} ${groups.value}`
    }
}

const GENERIC_VALUE_PERCENT_COMPARISON = /^\s*(?<opStr>>|>=|<|<=)\s*(?<value>\d+)\s*(?<percent>%?)(?<extra>.*)$/
const GENERIC_VALUE_PERCENT_COMPARISON_URL = 'https://regexr.com/60a16';
export const parseGenericValueOrPercentComparison = (val: string): GenericComparison => {
    const matches = val.match(GENERIC_VALUE_PERCENT_COMPARISON);
    if (matches === null) {
        throw new InvalidRegexError(GENERIC_VALUE_PERCENT_COMPARISON, val, GENERIC_VALUE_PERCENT_COMPARISON_URL)
    }
    const groups = matches.groups as any;

    return {
        operator: groups.opStr as StringOperator,
        value: Number.parseFloat(groups.value),
        isPercent: groups.percent !== '',
        extra: groups.extra,
        displayText: `${groups.opStr} ${groups.value}${groups.percent === undefined || groups.percent === '' ? '': '%'}`
    }
}

export const dateComparisonTextOp = (val1: Dayjs, strOp: StringOperator, val2: Dayjs, granularity?: OpUnitType): boolean => {
    switch (strOp) {
        case '>':
            return val1.isBefore(val2, granularity);
        case '>=':
            return val1.isSameOrBefore(val2, granularity);
        case '<':
            return val1.isAfter(val2, granularity);
        case '<=':
            return val1.isSameOrAfter(val2, granularity);
        default:
            throw new Error(`${strOp} was not a recognized operator`);
    }
}

const ISO8601_REGEX: RegExp = /^(-?)P(?=\d|T\d)(?:(\d+)Y)?(?:(\d+)M)?(?:(\d+)([DW]))?(?:T(?:(\d+)H)?(?:(\d+)M)?(?:(\d+(?:\.\d+)?)S)?)?$/;
const DURATION_REGEX: RegExp = /^\s*(?<time>\d+)\s*(?<unit>days?|weeks?|months?|years?|hours?|minutes?|seconds?|milliseconds?)\s*$/;
export const parseDuration = (val: string): Duration => {
    let matches = val.match(DURATION_REGEX);
    if (matches !== null) {
        const groups = matches.groups as any;
        const dur: Duration = dayjs.duration(groups.time, groups.unit);
        if (!dayjs.isDuration(dur)) {
            throw new SimpleError(`Parsed value '${val}' did not result in a valid Dayjs Duration`);
        }
        return dur;
    }
    matches = val.match(ISO8601_REGEX);
    if (matches !== null) {
        const dur: Duration = dayjs.duration(val);
        if (!dayjs.isDuration(dur)) {
            throw new SimpleError(`Parsed value '${val}' did not result in a valid Dayjs Duration`);
        }
        return dur;
    }
    throw new InvalidRegexError([DURATION_REGEX, ISO8601_REGEX], val)
}

/**
 * Named groups: operator, time, unit
 * */
const DURATION_COMPARISON_REGEX: RegExp = /^\s*(?<opStr>>|>=|<|<=)\s*(?<time>\d+)\s*(?<unit>days?|weeks?|months?|years?|hours?|minutes?|seconds?|milliseconds?)\s*$/;
const DURATION_COMPARISON_REGEX_URL = 'https://regexr.com/609n8';
export const parseDurationComparison = (val: string): DurationComparison => {
    const matches = val.match(DURATION_COMPARISON_REGEX);
    if (matches === null) {
        throw new InvalidRegexError(DURATION_COMPARISON_REGEX, val, DURATION_COMPARISON_REGEX_URL)
    }
    const groups = matches.groups as any;
    const dur: Duration = dayjs.duration(groups.time, groups.unit);
    if (!dayjs.isDuration(dur)) {
        throw new SimpleError(`Parsed value '${val}' did not result in a valid Dayjs Duration`);
    }
    return {
        operator: groups.opStr as StringOperator,
        duration: dur
    }
}
export const compareDurationValue = (comp: DurationComparison, date: Dayjs) => {
    const dateToCompare = dayjs().subtract(comp.duration.asSeconds(), 'seconds');
    return dateComparisonTextOp(date, comp.operator, dateToCompare);
}

const SUBREDDIT_NAME_REGEX: RegExp = /^\s*(?:\/r\/|r\/)*(\w+)*\s*$/;
const SUBREDDIT_NAME_REGEX_URL = 'https://regexr.com/61a1d';
export const parseSubredditName = (val:string): string => {
    const matches = val.match(SUBREDDIT_NAME_REGEX);
    if (matches === null) {
        throw new InvalidRegexError(SUBREDDIT_NAME_REGEX, val, SUBREDDIT_NAME_REGEX_URL)
    }
    return matches[1] as string;
}

export const REDDIT_ENTITY_REGEX: RegExp = /^\s*(?<entityType>\/[ru]\/|[ru]\/|u_)*(?<name>[\w-]+)*\s*$/;
export const REDDIT_ENTITY_REGEX_URL = 'https://regexr.com/6bq1g';
export const parseRedditEntity = (val:string, defaultUndefinedPrefix: RedditEntityType = 'subreddit'): RedditEntity => {
    if(val.trim().length === 0) {
        throw new Error('Entity name cannot be empty or only whitespace');
    }
    const matches = val.match(REDDIT_ENTITY_REGEX);
    if (matches === null) {
        throw new InvalidRegexError(REDDIT_ENTITY_REGEX, val, REDDIT_ENTITY_REGEX_URL)
    }
    const groups = matches.groups as any;
    let eType: RedditEntityType;
    if(groups.entityType === undefined || groups.entityType === null) {
        eType = defaultUndefinedPrefix;
    } else if(groups.entityType.includes('r')) {
        eType = 'subreddit';
    } else {
        eType = 'user';
    }
    return {
        name: groups.name,
        type: eType,
    }
}

const WIKI_REGEX: RegExp = /^\s*wiki:(?<url>[^|]+)\|*(?<subreddit>[^\s]*)\s*$/;
const WIKI_REGEX_URL = 'https://regexr.com/61bq1';
const URL_REGEX: RegExp = /^\s*url:(?<url>[^\s]+)\s*$/;
const URL_REGEX_URL = 'https://regexr.com/61bqd';

export const parseWikiContext = (val: string) => {
    const matches = val.match(WIKI_REGEX);
    if (matches === null) {
        return undefined;
    }
    const sub = (matches.groups as any).subreddit as string;
    return {
        wiki: (matches.groups as any).url as string,
        subreddit: sub === '' ? undefined : parseSubredditName(sub)
    };
}

export const parseExternalUrl = (val: string) => {
    const matches = val.match(URL_REGEX);
    if (matches === null) {
        return undefined;
    }
    return (matches.groups as any).url as string;
}

export const dummyLogger = {
    debug: (v: any) => null,
    error: (v: any) => null,
    warn: (v: any) => null,
    info: (v: any) => null
}

const GIST_REGEX = new RegExp(/.*gist\.github\.com\/.+\/(.+)/i)
const GH_BLOB_REGEX = new RegExp(/.*github\.com\/(.+)\/(.+)\/blob\/(.+)/i);
const REGEXR_REGEX = new RegExp(/^.*((regexr\.com)\/[\w\d]+).*$/i);
const REGEXR_PAGE_REGEX = new RegExp(/(.|[\n\r])+"expression":"(.+)","text"/g);
export const fetchExternalUrl = async (url: string, logger: (any) = dummyLogger): Promise<string> => {
    let hadError = false;
    logger.debug(`Attempting to detect resolvable URL for ${url}`);
    let match = url.match(GIST_REGEX);
    if (match !== null) {
        const gistApiUrl = `https://api.github.com/gists/${match[1]}`;
        logger.debug(`Looks like a non-raw gist URL! Trying to resolve ${gistApiUrl}`);

        try {
            const response = await fetch(gistApiUrl);
            if (!response.ok) {
                logger.error(`Response was not OK from Gist API (${response.statusText}) -- will return response from original URL instead`);
                if (response.size > 0) {
                    logger.error(await response.text())
                }
                hadError = true;
            } else {
                const data = await response.json();
                // get first found file
                const fileKeys = Object.keys(data.files);
                if (fileKeys.length === 0) {
                    logger.error(`No files found in gist!`);
                } else {
                    if (fileKeys.length > 1) {
                        logger.warn(`More than one file found in gist! Using first found: ${fileKeys[0]}`);
                    } else {
                        logger.debug(`Using file ${fileKeys[0]}`);
                    }
                    const file = data.files[fileKeys[0]];
                    if (file.truncated === false) {
                        return file.content;
                    }
                    const rawUrl = file.raw_url;
                    logger.debug(`File contents was truncated, retrieving full contents from ${rawUrl}`);
                    try {
                        const rawUrlResponse = await fetch(rawUrl);
                        return await rawUrlResponse.text();
                    } catch (err: any) {
                        logger.error('Gist Raw URL Response returned an error, will return response from original URL instead');
                        logger.error(err);
                    }
                }
            }
        } catch (err: any) {
            logger.error('Response returned an error, will return response from original URL instead');
            logger.error(err);
        }
    }
    match = url.match(GH_BLOB_REGEX);

    if (match !== null) {
        const rawUrl = `https://raw.githubusercontent.com/${match[1]}/${match[2]}/${match[3]}`
        logger.debug(`Looks like a single file github URL! Resolving to ${rawUrl}`);
        try {
            const response = await fetch(rawUrl);
            if (!response.ok) {
                logger.error(`Response was not OK (${response.statusText}) -- will return response from original URL instead`);
                if (response.size > 0) {
                    logger.error(await response.text())
                }
                hadError = true;
            } else {
                return await response.text();
            }
        } catch (err: any) {
            logger.error('Response returned an error, will return response from original URL instead');
            logger.error(err);
        }
    }

    match = url.match(REGEXR_REGEX);
    if(match !== null) {
        logger.debug(`Looks like a Regexr URL! Trying to get expression from page HTML`);
        try {
            const response = await fetch(url);
            if (!response.ok) {
                if (response.size > 0) {
                    logger.error(await response.text())
                }
                throw new Error(`Response was not OK: ${response.statusText}`);
            } else {
                const page = await response.text();
                const pageMatch = [...page.matchAll(REGEXR_PAGE_REGEX)];
                if(pageMatch.length > 0) {
                    const unescaped = JSON.parse(`{"value": "${pageMatch[0][2]}"}`)
                    return unescaped.value;
                } else {
                    throw new Error('Could not parse regex expression from page HTML');
                }
            }
        } catch (err: any) {
            logger.error('Response returned an error');
            throw err;
        }
    }

    if(!hadError) {
        logger.debug('URL was not special (gist, github blob, etc...) so will retrieve plain contents');
    }
    const response = await fetch(url);
    if(!response.ok) {
        if (response.size > 0) {
            logger.error(await response.text())
        }
        throw new Error(`Response was not OK: ${response.statusText}`);
    }
    return await response.text();
}

export interface RetryOptions {
    maxRequestRetry: number,
    maxOtherRetry: number,
    waitOnRetry?: boolean,
    clearRetryCountAfter?: number,
}

export const createRetryHandler = (opts: RetryOptions, logger: Logger) => {
    const {maxRequestRetry, maxOtherRetry, waitOnRetry = true, clearRetryCountAfter = 3} = opts;

    let timeoutCount = 0;
    let otherRetryCount = 0;
    let lastErrorAt: Dayjs | undefined;

    return async (err: any): Promise<boolean> => {
        if (lastErrorAt !== undefined && dayjs().diff(lastErrorAt, 'minute') >= clearRetryCountAfter) {
            // if its been longer than 3 minutes since last error clear counters
            timeoutCount = 0;
            otherRetryCount = 0;
        }

        lastErrorAt = dayjs();

        if(isRateLimitError(err)) {
            logger.error('Will not retry because error was due to ratelimit exhaustion');
            return false;
        }

        const redditApiError = isRequestError(err) || isStatusError(err);

        if(redditApiError) {
            if (err.statusCode === undefined || ([401, 500, 503, 502, 504, 522].includes(err.statusCode))) {
                timeoutCount++;
                let msg = `Error occurred while making a request to Reddit (${timeoutCount}/${maxRequestRetry+1} in ${clearRetryCountAfter} minutes).`;
                if (timeoutCount > maxRequestRetry) {
                    logger.error(`${msg} Exceeded max allowed.`);
                    return false;
                }
                if(waitOnRetry) {
                    // exponential backoff
                    const ms = (Math.pow(2, timeoutCount - 1) + (Math.random() - 0.3) + 1) * 1000;
                    logger.warn(`${msg} Will wait ${formatNumber(ms / 1000)} seconds before retrying.`);
                    await sleep(ms);
                }
                return true;
            }
            // if it's a request error but not a known "oh probably just a reddit blip" status code treat it as other, which should usually have a lower retry max
        }

        // linear backoff
        otherRetryCount++;
        let msg = redditApiError ? `Error occurred while making a request to Reddit (${otherRetryCount}/${maxOtherRetry} in ${clearRetryCountAfter} minutes) but it was NOT a well-known "reddit blip" error.` : `Non-request error occurred (${otherRetryCount}/${maxOtherRetry} in ${clearRetryCountAfter} minutes).`;
        if (maxOtherRetry < otherRetryCount) {
            logger.warn(`${msg} Exceeded max allowed.`);
            return false;
        }
        if(waitOnRetry) {
            const ms = (4 * 1000) * otherRetryCount;
            logger.warn(`${msg} Will wait ${formatNumber(ms / 1000)} seconds before retrying`);
            await sleep(ms);
        }
        return true;
    }
}

type StringReturn = (err:any) => string;

export interface LogMatch {
    [key: string | number]: string | StringReturn
}

export interface logExceptionOptions {
    context?: string
    logIfNotMatched?: boolean
    logStackTrace?: boolean
    match?: LogMatch
}

export const parseMatchMessage = (err: any, match: LogMatch, matchTypes: (string | number)[], defaultMatch: string): [string, boolean] => {
    for(const m of matchTypes) {
        if(match[m] !== undefined) {
            if(typeof match[m] === 'string') {
                return [match[m] as string, true];
            }
            return [(match[m] as Function)(err), true];
        }
    }
    return [defaultMatch, false];
}

export const getExceptionMessage = (err: any, match: LogMatch = {}): string | undefined => {

    let matched = false,
        matchMsg;

    if (isRequestError(err)) {
        if (isRateLimitError(err)) {
            ([matchMsg, matched] = parseMatchMessage(err, match, ['ratelimit', err.statusCode], 'Ratelimit Exhausted'));
        } else if (isScopeError(err)) {
            ([matchMsg, matched] = parseMatchMessage(err, match, ['scope', err.statusCode], 'Missing OAUTH scope required for this request'));
        } else {
            ([matchMsg, matched] = parseMatchMessage(err, match, [err.statusCode], err.message));
        }
    } else {
        ([matchMsg, matched] = parseMatchMessage(err, match, ['any'], err.message));
    }

    if (matched) {
        return matchMsg;
    }
}

const _transformError = (err: Error, seen: Set<Error>, matchOptions?: LogMatch) => {
    if (!err || !isProbablyError(err)) {
        return '';
    }
    if (seen.has(err)) {
        return err;
    }

    if(err instanceof SimpleError && err.stack !== undefined) {
        // reduce stack to just error and originating line
        err.stack = err.stack.split('\n').slice(0, 2).join('\n');
    }

    try {

        // @ts-ignore
        let mOpts = err.matchOptions ?? matchOptions;

        if (isRequestError(err)) {
            const errMsgParts = [`Reddit responded with a NOT OK status (${err.statusCode})`];

            if (err.response.headers !== undefined && (typeof err.response.headers['content-type'] === 'string' || Array.isArray(err.response.headers['content-type'])) && err.response.headers['content-type'].includes('html')) {
                // reddit returns html even when we specify raw_json in the querystring (via snoowrap)
                // which means the html gets set as the message for the error AND gets added to the stack as the message
                // and we end up with a h u g e log statement full of noisy html >:(

                const {error, statusCode, message, stack: errStack} = err;

                let newMessage = `Status Error ${statusCode} from Reddit`;

                if (error !== undefined) {
                    if (typeof error === 'string') {
                        const errorSample = (error as unknown as string).slice(0, 10);
                        const messageBeforeIndex = message.indexOf(errorSample);
                        if (messageBeforeIndex > 0) {
                            newMessage = `${message.slice(0, messageBeforeIndex)} - ${newMessage}`;
                        }
                    } else if (error !== null && (error instanceof Error || (typeof error === 'object' && (error as any).message !== undefined))) {
                        newMessage = `${newMessage} with error: ${truncateStringToLength(100)(error.message)}`;
                    }
                } else if (message !== undefined) {
                    newMessage = `${newMessage} with message: ${truncateStringToLength(100)(message)}`;
                }
                let cleanStack = errStack;

                // try to get just stacktrace by finding beginning of what we assume is the actual trace
                if (errStack) {
                    cleanStack = `${newMessage}\n${errStack.slice(errStack.indexOf('at new StatusCodeError'))}`;
                }
                // now put it all together so its nice and clean
                err.message = newMessage;
                err.stack = cleanStack;
            }

            const msg = getExceptionMessage(err, mOpts);
            if (msg !== undefined) {
                errMsgParts.push(msg);
            }

            // we don't care about stack trace for this error because we know where it came from so truncate to two lines for now...maybe remove all together later
            if (err.stack !== undefined) {
                err.stack = err.stack.split('\n').slice(0, 2).join('\n');
            }

            const normalizedError = new ErrorWithCause(errMsgParts.join(' => '), {cause: err});
            normalizedError.stack = normalizedError.message;
            return normalizedError;
        }

        // @ts-ignore
        const cause = err.cause as unknown;

        if (cause !== undefined && cause instanceof Error) {
            // @ts-ignore
            err.cause = _transformError(cause, seen, mOpts);
        }

        return err;
    } catch (e: any) {
        // oops :(
        // we're gonna swallow silently instead of reporting to avoid any infinite nesting and hopefully the original error looks funny enough to provide clues as to what to fix here
        return err;
    }
}

export const transformError = (err: Error): any => _transformError(err, new Set());

const LABELS_REGEX: RegExp = /(\[.+?])*/g;
export const parseLabels = (log: string): string[] => {
    return Array.from(log.matchAll(LABELS_REGEX), m => m[0]).map(x => x.substring(1, x.length - 1));
}

export const parseALogName = (reg: RegExp) => (val: string): string | undefined => {
    const matches = val.match(reg);
    if (matches === null) {
        return undefined;
    }
    return matches[1] as string;
}

const SUBREDDIT_NAME_LOG_REGEX: RegExp = /{(.+?)}/;
export const parseSubredditLogName = parseALogName(SUBREDDIT_NAME_LOG_REGEX);
export const parseSubredditLogInfoName = (logInfo: LogInfo) => logInfo.subreddit;
const BOT_NAME_LOG_REGEX: RegExp = /~(.+?)~/;
export const parseBotLogName = parseALogName(BOT_NAME_LOG_REGEX);
const INSTANCE_NAME_LOG_REGEX: RegExp = /\|(.+?)\|/;
export const parseInstanceLogName = parseALogName(INSTANCE_NAME_LOG_REGEX);
export const parseInstanceLogInfoName = (logInfo: LogInfo) => logInfo.instance;

export const LOG_LEVEL_REGEX: RegExp = /\s*(debug|warn|info|error|verbose)\s*:/i
export const isLogLineMinLevel = (log: string | LogInfo, minLevelText: string): boolean => {
    // @ts-ignore
    const minLevel = logLevels[minLevelText];
    let level: number;

    if(typeof log === 'string') {
        const lineLevelMatch =  log.match(LOG_LEVEL_REGEX)
        if (lineLevelMatch === null) {
            return false;
        }
        // @ts-ignore
         level = logLevels[lineLevelMatch[1]];
    } else {
        const lineLevelMatch = log.level;
        // @ts-ignore
        level = logLevels[lineLevelMatch];
    }
    return level <= minLevel;
}

// https://regexr.com/3e6m0
const HYPERLINK_REGEX: RegExp = /(http(s)?:\/\/.)?(www\.)?[-a-zA-Z0-9@:%._\+~#=]{2,256}\.[a-z]{2,6}\b([-a-zA-Z0-9@:%_\+.~#?&//=]*)/;
const formattedTime = (short: string, full: string) => `<span class="has-tooltip"><span style="margin-top:35px" class='tooltip rounded shadow-lg p-1 bg-gray-100 text-black space-y-3 p-2 text-left'>${full}</span><span>${short}</span></span>`;
export const formatLogLineToHtml = (log: string | LogInfo, timestamp?: string) => {
    const val = typeof log === 'string' ? log : log[MESSAGE];
    const logContent = Autolinker.link(val, {
        email: false,
        phone: false,
        mention: false,
        hashtag: false,
        stripPrefix: false,
        sanitizeHtml: true,
    })
        .replace(/(\s*debug\s*):/i, '<span class="debug blue">$1</span>:')
        .replace(/(\s*warn\s*):/i, '<span class="warn yellow">$1</span>:')
        .replace(/(\s*info\s*):/i, '<span class="info green">$1</span>:')
        .replace(/(\s*error\s*):/i, '<span class="error red">$1</span>:')
        .replace(/(\s*verbose\s*):/i, '<span class="error purple">$1</span>:')
        .replaceAll('\n', '<br />');
        //.replace(HYPERLINK_REGEX, '<a target="_blank" href="$&">$&</a>');
    let line = '';

    let timestampString = timestamp;
    if(timestamp === undefined && typeof log !== 'string') {
        timestampString = (log as LogInfo).timestamp;
    }

    if(timestampString !== undefined) {
        const timeStampReplacement = formattedTime(dayjs(timestampString).format('HH:mm:ss z'), timestampString);
        const splitLine = logContent.split(timestampString);
        line = `<div class="logLine">${splitLine[0]}${timeStampReplacement}<span style="white-space: pre-wrap">${splitLine[1]}</span></div>`;
    } else {
        line = `<div style="white-space: pre-wrap" class="logLine">${logContent}</div>`
    }
    return line;
}

export type LogEntry = [number, LogInfo];
export interface LogOptions {
    limit: number | string,
    level: string,
    sort: 'ascending' | 'descending',
    operator?: boolean,
    user?: string,
    allLogsParser?: Function
    allLogName?: string,
    returnType?: 'string' | 'object'
}

export const filterLogBySubreddit = (logs: Map<string, LogEntry[]>, validLogCategories: string[] = [], options: LogOptions): Map<string, (string|LogInfo)[]> => {
    const {
        limit: limitVal,
        level,
        sort,
        operator = false,
        user,
        allLogsParser = parseSubredditLogInfoName,
        allLogName = 'app',
        returnType = 'string',
    } = options;

    let limit = typeof limitVal === 'number' ? limitVal : Number.parseInt(limitVal);
    // get map of valid logs categories
    const validSubMap: Map<string, LogEntry[]> = new Map();
    for(const [k, v] of logs) {
        if(validLogCategories.includes(k)) {
            validSubMap.set(k, v);
        }
    }

    // derive 'all'
    let allLogs = (logs.get(allLogName) || []);
    if(!operator) {
        // if user is not an operator then we want to filter allLogs to only logs that include categories they can access
        if(user === undefined) {
            allLogs = [];
        } else {
            allLogs.filter(([time, l]) => {
                const sub = allLogsParser(l);
                return sub !== undefined && sub.includes(user);
            });
        }
    }
    // then append all other logs to all logs
    // -- this is fine because we sort and truncate all logs just below this anyway
    allLogs = Array.from(validSubMap.values()).reduce((acc, logs) => {
        return acc.concat(logs);
    },allLogs);

    validSubMap.set('all', allLogs);

    const sortFunc = sort === 'ascending' ? (a: LogEntry, b: LogEntry) => a[0] - b[0] : (a: LogEntry, b: LogEntry) => b[0] - a[0];

    const preparedMap: Map<string, (string|LogInfo)[]> = new Map();
    // iterate each entry and
    // sort, filter by level, slice to limit, then map to html string
    for(const [k,v] of validSubMap.entries()) {
        let preparedEntries = v.filter(([time, l]) => isLogLineMinLevel(l, level));
        preparedEntries.sort(sortFunc);
        const entriesSlice = preparedEntries.slice(0, limit + 1);
        if(returnType === 'string') {
            preparedMap.set(k, entriesSlice.map(([time, l]) => formatLogLineToHtml(l)));
        } else {
            preparedMap.set(k, entriesSlice.map(([time, l]) => l));
        }
    }


    return preparedMap;
}

export const logSortFunc = (sort: string = 'ascending') => sort === 'ascending' ? (a: LogInfo, b: LogInfo) => (dayjs(a.timestamp).isSameOrAfter(b.timestamp) ? 1 : -1) : (a: LogInfo, b: LogInfo) => (dayjs(a.timestamp).isSameOrBefore(b.timestamp) ? 1 : -1);

export const filterLogs= (logs: LogInfo[], options: LogOptions): LogInfo[] | string[] => {
    const {
        limit: limitVal,
        level,
        sort,
        operator = false,
        user,
        allLogsParser = parseSubredditLogInfoName,
        allLogName = 'app',
        returnType = 'string',
    } = options;

    let limit = typeof limitVal === 'number' ? limitVal : Number.parseInt(limitVal);
    let leveledLogs = logs.filter(x => isLogLineMinLevel(x, level));
    if(user !== undefined) {
        leveledLogs = logs.filter(x => x.user !== undefined && x.user === user);
    }
    leveledLogs.sort(logSortFunc(sort));
    leveledLogs = leveledLogs.slice(0, limit + 1);

    if(returnType === 'string') {
        return leveledLogs.map(x => formatLogLineToHtml(x));
    } else {
        return leveledLogs;
    }
}

export const logLevels = {
    error: 0,
    warn: 1,
    info: 2,
    http: 3,
    verbose: 4,
    debug: 5,
    trace: 5,
    silly: 6
};

export const pollingInfo = (opt: PollingOptionsStrong) => {
    return `${opt.pollOn.toUpperCase()} every ${opt.interval} seconds${opt.delayUntil !== undefined ? ` | wait until Activity is ${opt.delayUntil} seconds old` : ''} | maximum of ${opt.limit} Activities`
}

export const totalFromMapStats = (val: Map<any, number>): number => {
    return Array.from(val.entries()).reduce((acc: number, [k, v]) => {
        return acc + v;
    }, 0);
}

export const permissions = [
    'identity',
    'history',
    'read',
    'modcontributors',
    'modflair',
    'modlog',
    'modmail',
    'privatemessages',
    'modposts',
    'modself',
    'modwiki',
    'mysubreddits',
    'report',
    'submit',
    'wikiread',
    'wikiedit',
];

export const boolToString = (val: boolean): string => {
    return val ? 'Yes' : 'No';
}

export const isRedditMedia = (act: Comment | Submission): boolean => {
    return asSubmission(act) && (act.is_reddit_media_domain || act.is_video || ['v.redd.it','i.redd.it'].includes(act.domain));
}

export const isExternalUrlSubmission = (act: Comment | Submission): boolean => {
    return asSubmission(act) && !act.is_self && !isRedditMedia(act);
}

export const parseStringToRegex = (val: string, defaultFlags?: string): RegExp | undefined => {
    const result = ReReg.exec(val);
    if (result === null) {
        return undefined;
    }
    // index 0 => full string
    // index 1 => regex without flags and forward slashes
    // index 2 => flags
    const flags = result[2] === '' ? (defaultFlags || '') : result[2];
    return new RegExp(result[1], flags);
}

export const parseRegex = (reg: RegExp, val: string): RegExResult => {

    if(reg.global) {
        const g = Array.from(val.matchAll(reg));
        const global = g.map(x => {
            return {
                match: x[0],
                groups: x.slice(1),
                named: x.groups,
            }
        });
        return {
            matched: g.length > 0,
            matches: g.length > 0 ? g.map(x => x[0]) : [],
            global: g.length > 0 ? global : [],
        };
    }

    const m = val.match(reg)
    return {
        matched: m !== null,
        matches: m !== null ? m.slice(0) : [],
        global: [],
    }
}

export const testMaybeStringRegex = (test: string, subject: string, defaultFlags: string = 'i'): [boolean, string] => {
    let reg = parseStringToRegex(test, defaultFlags);
    if (reg === undefined) {
        reg = parseStringToRegex(`/.*${escapeRegex(test.trim())}.*/`, 'i');
        if (reg === undefined) {
            throw new SimpleError(`Could not convert test value to a valid regex: ${test}`);
        }
    }
    return [reg.test(subject), reg.toString()];
}

export const isStrongSubredditState = (value: SubredditState | StrongSubredditState) => {
    return value.name === undefined || value.name instanceof RegExp;
}

export const asStrongSubredditState = (value: any): value is StrongSubredditState => {
    return isStrongSubredditState(value);
}

export interface StrongSubredditStateOptions {
    defaultFlags?: string
    generateDescription?: boolean
}

export const toStrongSubredditState = (s: SubredditState, opts?: StrongSubredditStateOptions): StrongSubredditState => {
    const {defaultFlags = 'i', generateDescription = false} = opts || {};
    const {name: nameValRaw, stateDescription, isUserProfile, ...rest} = s;

    let nameValOriginallyRegex = false;

    let nameReg: RegExp | undefined;
    if (nameValRaw !== undefined) {
        if (!(nameValRaw instanceof RegExp)) {
            let nameVal = nameValRaw.trim();
            nameReg = parseStringToRegex(nameVal, defaultFlags);
            if (nameReg === undefined) {
                // if sub state has `isUserProfile=true` and config did not provide a regex then
                // assume the user wants to use the value in "name" to look for a user profile so we prefix created regex with u_
                const parsedEntity = parseRedditEntity(nameVal, isUserProfile !== undefined && isUserProfile ? 'user' : 'subreddit');
                // technically they could provide "u_Username" as the value for "name" and we will then match on it regardless of isUserProfile
                // but like...why would they do that? There shouldn't be any subreddits that start with u_ that aren't user profiles anyway(?)
                const regPrefix = parsedEntity.type === 'user' ? 'u_' : '';
                nameReg = parseStringToRegex(`/^${regPrefix}${nameVal}$/`, defaultFlags);
            } else {
                nameValOriginallyRegex = true;
            }
        } else {
            nameValOriginallyRegex = true;
            nameReg = nameValRaw;
        }
    }
    const strongState: StrongSubredditState = {
        ...rest,
        name: nameReg
    };

    // if user provided a regex for "name" then add isUserProfile so we can do a SEPARATE check on the name specifically for user profile prefix
    // -- this way user can regex for a specific name but still filter by prefix
    if(nameValOriginallyRegex) {
        strongState.isUserProfile = isUserProfile;
    }

    if (generateDescription && stateDescription === undefined) {
        strongState.stateDescription = objectToStringSummary(strongState);
    } else {
        strongState.stateDescription = stateDescription;
    }

    return strongState;
}

export const convertSubredditsRawToStrong = (x: (SubredditState | string), opts: StrongSubredditStateOptions): StrongSubredditState => {
    if (typeof x === 'string') {
        return toStrongSubredditState({name: x, stateDescription: x}, opts);
    }
    return toStrongSubredditState(x, opts);
}

export async function readConfigFile(path: string, opts?: any): Promise<[string?, ConfigFormat?]> {
    const {log, throwOnNotFound = true} = opts || {};
    let extensionHint: ConfigFormat | undefined;
    const fileInfo = pathUtil.parse(path);
    if (fileInfo.ext !== undefined) {
        switch (fileInfo.ext) {
            case '.json':
            case '.json5':
                extensionHint = 'json';
                break;
            case '.yaml':
                extensionHint = 'yaml';
                break;
        }
    }
    try {
        await promises.access(path, constants.R_OK);
        const data = await promises.readFile(path);
        return [(data as any).toString(), extensionHint]
    } catch (e: any) {
        const {code} = e;
        if (code === 'ENOENT') {
            if (throwOnNotFound) {
                if (log) {
                    log.warn(`No file found at path: ${path}`, {filePath: path});
                }
                e.extension = extensionHint;
                const sError = new SimpleError(`No file found at path: ${path}`);
                sError.code = e.code;
                // @ts-ignore
                sError.extension = extensionHint;
                throw sError;
            } else {
                return [];
            }
        } else if (code === 'EACCES') {
            if (log) {
                log.warn(`Unable to access file path due to permissions: ${path}`, {filePath: path});
            }
            e.extension = extensionHint;
            const sError = new SimpleError(`Unable to access file path due to permissions: ${path}`);
            sError.code = e.code;
            // @ts-ignore
            sError.extension = extensionHint;
            throw sError;
        } else {
            const err = new ErrorWithCause(`Encountered error while parsing file at ${path}`, {cause: e})
            if (log) {
                log.error(e);
            }
            e.extension = extensionHint;
            // @ts-ignore
            err.extension = extensionHint;
            throw err;
        }
    }
}

// export function isObject(item: any): boolean {
//     return (item && typeof item === 'object' && !Array.isArray(item));
// }

export const fileOrDirectoryIsWriteable = (location: string) => {
    const pathInfo = pathUtil.parse(location);
    const isDir = pathInfo.ext === '';
    try {
        accessSync(location, constants.R_OK | constants.W_OK);
        return true;
    } catch (err: any) {
        const {code} = err;
        if (code === 'ENOENT') {
            // file doesn't exist, see if we can write to directory in which case we are good
            try {
                accessSync(pathInfo.dir, constants.R_OK | constants.W_OK)
                // we can write to dir
                return true;
            } catch (accessError: any) {
                if(accessError.code === 'EACCES') {
                    // also can't access directory :(
                    throw new SimpleError(`No ${isDir ? 'directory' : 'file'} exists at ${location} and application does not have permission to write to the parent directory`);
                } else {
                    throw new ErrorWithCause(`No ${isDir ? 'directory' : 'file'} exists at ${location} and application is unable to access the parent directory due to a system error`, {cause: accessError});
                }
            }
        } else if(code === 'EACCES') {
            throw new SimpleError(`${isDir ? 'Directory' : 'File'} exists at ${location} but application does not have permission to write to it.`);
        } else {
            throw new ErrorWithCause(`${isDir ? 'Directory' : 'File'} exists at ${location} but application is unable to access it due to a system error`, {cause: err});
        }
    }
}

export const overwriteMerge = (destinationArray: any[], sourceArray: any[], options: any): any[] => sourceArray;

export const removeUndefinedKeys = (obj: any) => {
    let newObj: any = {};
    Object.keys(obj).forEach((key) => {
        if(Array.isArray(obj[key])) {
            newObj[key] = obj[key];
        } else if (obj[key] === Object(obj[key])) {
            newObj[key] = removeUndefinedKeys(obj[key]);
        } else if (obj[key] !== undefined) {
            newObj[key] = obj[key];
        }
    });
    if(Object.keys(newObj).length === 0) {
        return undefined;
    }
    Object.keys(newObj).forEach(key => {
        if(newObj[key] === undefined || (null !== newObj[key] && typeof newObj[key] === 'object' && Object.keys(newObj[key]).length === 0)) {
            delete newObj[key]
        }
    });
    //Object.keys(newObj).forEach(key => newObj[key] === undefined || newObj[key] && delete newObj[key])
    return newObj;
}

const timestampArr = () => {
    const arr: number[] = [];
    arr.length = 50;
    return arr;
}

const statMetricCache = () => {
    return cacheManager.caching({store: 'memory', max: 50, ttl: 0});
}

export const cacheStats = (): ResourceStats => {
    return {
        author: {requests: 0, miss: 0, identifierRequestCount: statMetricCache(), requestTimestamps: timestampArr(), averageTimeBetweenHits: 'N/A', identifierAverageHit: 0},
        authorCrit: {requests: 0, miss: 0, identifierRequestCount: statMetricCache(), requestTimestamps: timestampArr(), averageTimeBetweenHits: 'N/A', identifierAverageHit: 0},
        itemCrit: {requests: 0, miss: 0, identifierRequestCount: statMetricCache(), requestTimestamps: timestampArr(), averageTimeBetweenHits: 'N/A', identifierAverageHit: 0},
        subredditCrit: {requests: 0, miss: 0, identifierRequestCount: statMetricCache(), requestTimestamps: timestampArr(), averageTimeBetweenHits: 'N/A', identifierAverageHit: 0},
        content: {requests: 0, miss: 0, identifierRequestCount: statMetricCache(), requestTimestamps: timestampArr(), averageTimeBetweenHits: 'N/A', identifierAverageHit: 0},
        userNotes: {requests: 0, miss: 0, identifierRequestCount: statMetricCache(), requestTimestamps: timestampArr(), averageTimeBetweenHits: 'N/A', identifierAverageHit: 0},
        submission: {requests: 0, miss: 0, identifierRequestCount: statMetricCache(), requestTimestamps: timestampArr(), averageTimeBetweenHits: 'N/A', identifierAverageHit: 0},
        comment: {requests: 0, miss: 0, identifierRequestCount: statMetricCache(), requestTimestamps: timestampArr(), averageTimeBetweenHits: 'N/A', identifierAverageHit: 0},
        subreddit: {requests: 0, miss: 0, identifierRequestCount: statMetricCache(), requestTimestamps: timestampArr(), averageTimeBetweenHits: 'N/A', identifierAverageHit: 0},
        commentCheck: {requests: 0, miss: 0, identifierRequestCount: statMetricCache(), requestTimestamps: timestampArr(), averageTimeBetweenHits: 'N/A', identifierAverageHit: 0},
        imageHash: {requests: 0, miss: 0, identifierRequestCount: statMetricCache(), requestTimestamps: timestampArr(), averageTimeBetweenHits: 'N/A', identifierAverageHit: 0}
    };
}

export const buildCacheOptionsFromProvider = (provider: CacheProvider | any): CacheOptions => {
    if(typeof provider === 'string') {
        return {
            store: provider as CacheProvider,
            ...cacheOptDefaults
        }
    }
    return {
        store: 'memory',
        ...cacheOptDefaults,
        ...provider,
    }
}

export const createCacheManager = (options: CacheOptions): Cache => {
    const {store, max, ttl = 60, host = 'localhost', port, auth_pass, db, ...rest} = options;
    switch (store) {
        case 'none':
            return cacheManager.caching({store: 'none', max, ttl});
        case 'redis':
            return cacheManager.caching({
                store: redisStore,
                host,
                port,
                auth_pass,
                db,
                ttl,
                ...rest,
            });
        case 'memory':
        default:
            //return cacheManager.caching({store: 'memory', max, ttl});
            return cacheManager.caching({store: {create: createMemoryStore}, max, ttl, shouldCloneBeforeSet: false});
    }
}

export const randomId = () => crypto.randomBytes(20).toString('hex');

export const intersect = (a: Array<any>, b: Array<any>) => {
    const setA = new Set(a);
    const setB = new Set(b);
    const intersection = new Set([...setA].filter(x => setB.has(x)));
    return Array.from(intersection);
}
/**
 * @see https://stackoverflow.com/a/64245521/1469797
 * */
function *setMinus(A: Array<any>, B: Array<any>) {
    const setA = new Set(A);
    const setB = new Set(B);

    for (const v of setB.values()) {
        if (!setA.delete(v)) {
            yield v;
        }
    }

    for (const v of setA.values()) {
        yield v;
    }
}


export const difference = (a: Array<any>, b: Array<any>) => {
    return Array.from(setMinus(a, b));
}

export const snooLogWrapper = (logger: Logger) => {
    return {
        warn: (...args: any[]) => logger.warn(args.slice(0, 2).join(' '), [args.slice(2)]),
        debug: (...args: any[]) => logger.debug(args.slice(0, 2).join(' '), [args.slice(2)]),
        info: (...args: any[]) => logger.info(args.slice(0, 2).join(' '), [args.slice(2)]),
        trace: (...args: any[]) => logger.debug(args.slice(0, 2).join(' '), [args.slice(2)]),
    }
}

/**
 * Cached activities lose type information when deserialized so need to check properties as well to see if the object is the shape of a Submission
 * */
export const isSubmission = (value: any) => {
    try {
        return value !== null && typeof value === 'object' && (value instanceof Submission || (value.name !== undefined && value.name.includes('t3_')) || value.domain !== undefined);
    } catch (e) {
        return false;
    }
}

export const asSubmission = (value: any): value is Submission => {
    return isSubmission(value);
}

export const isComment = (value: any) => {
    try {
        return value !== null && typeof value === 'object' && (value instanceof Comment || value.name.includes('t1_'));
    } catch (e) {
        return false;
    }
}

export const asComment = (value: any): value is Comment => {
    return isComment(value);
}

export const asActivity = (value: any): value is (Submission | Comment) => {
    return asComment(value) || asSubmission(value);
}

export const isUser = (value: any) => {
    try {
        return value !== null && typeof value === 'object' && (value instanceof RedditUser || value.name.includes('t2_'));
    } catch(e) {
        return false;
    }
}

export const asUser = (value: any): value is RedditUser => {
    return isUser(value);
}

export const isUserNoteCriteria = (value: any) => {
    return value !== null && typeof value === 'object' && value.type !== undefined;
}

export const asUserNoteCriteria = (value: any): value is UserNoteCriteria => {
    return isUserNoteCriteria(value);
}

export const userNoteCriteriaSummary = (val: UserNoteCriteria): string => {
    return `${val.count === undefined ? '>= 1' : val.count} of ${val.search === undefined ? 'current' : val.search} notes is ${val.type}`;
}

/**
 * Serialized activities store subreddit and user properties as their string representations (instead of proxy)
 * */
export const getActivitySubredditName = (activity: any): string => {
    if(typeof activity.subreddit === 'string') {
        return activity.subreddit;
    }
    return activity.subreddit.display_name;
}

/**
 * Serialized activities store subreddit and user properties as their string representations (instead of proxy)
 * */
export const getActivityAuthorName = (author: RedditUser | string): string => {
    if(typeof author === 'string') {
        return author;
    }
    return author.name;
}

export const buildCachePrefix = (parts: any[]): string => {
    const prefix = parts.filter(x => typeof x === 'string' && x !== '').map(x => x.trim()).map(x => x.split(':')).flat().filter(x => x !== '').join(':')
    if(prefix !== '') {
        return `${prefix}:`;
    }
    return prefix;
}

export const objectToStringSummary = (obj: object): string => {
    const parts = [];
    for(const [key, val] of Object.entries(obj)) {
        parts.push(`${key}: ${val}`);
    }
    return parts.join(' | ');
}

/**
 * Returns the index of the last element in the array where predicate is true, and -1
 * otherwise.
 * @param array The source array to search in
 * @param predicate find calls predicate once for each element of the array, in descending
 * order, until it finds one where predicate returns true. If such an element is found,
 * findLastIndex immediately returns that element index. Otherwise, findLastIndex returns -1.
 *
 * @see https://stackoverflow.com/a/53187807/1469797
 */
export function findLastIndex<T>(array: Array<T>, predicate: (value: T, index: number, obj: T[]) => boolean): number {
    let l = array.length;
    while (l--) {
        if (predicate(array[l], l, array))
            return l;
    }
    return -1;
}

export const parseRuleResultsToMarkdownSummary = (ruleResults: RuleResultEntity[]): string => {
    const results = ruleResults.map((y) => {
        let name = y.premise.name;
        const kind = y.premise.kind.name;
        if(name === undefined) {
            name = kind;
        }
        const {triggered, result, ...restY} = y;
        let t = triggeredIndicator(false);
        if(triggered === null) {
            t = 'Skipped';
        } else if(triggered === true) {
            t = triggeredIndicator(true);
        }
        return `* ${name} - ${t} - ${result || '-'}`;
    });
    return results.join('\r\n');
}

export const isValidImageURL = (str: string): boolean => {
    return !!str.match(/\w+\.(jpg|jpeg|gif|png|tiff|bmp|webp)$/gi);
}

let resembleCIFunc: Function;
type SharpCreate = (input?:
| Buffer
| Uint8Array
| Uint8ClampedArray
| Int8Array
| Uint16Array
| Int16Array
| Uint32Array
| Int32Array
| Float32Array
| Float64Array
| string, options?: SharpOptions) => Sharp;
let sharpImg: SharpCreate;

const getCIFunc = async () => {
    if (resembleCIFunc === undefined) {
        // @ts-ignore
        const resembleModule = await import('resemblejs/compareImages');
        if (resembleModule === undefined) {
            throw new Error('Could not import resemblejs');
        }
        resembleCIFunc = resembleModule.default;
    }
    return resembleCIFunc;
}

export const getSharpAsync = async (): Promise<SharpCreate> => {
    if (sharpImg === undefined) {
        const sharpModule = await import('sharp');
        if (sharpModule === undefined) {
            throw new Error('Could not import sharp');
        }
        // @ts-ignore
        sharpImg = sharpModule.default;
    }
    return sharpImg;
}

export const compareImages = async (data1: ImageData, data2: ImageData, threshold: number, variantDimensionDiff = 0): Promise<[ImageComparisonResult, boolean, string[]]> => {
    let results: ImageComparisonResult | undefined;
    const errors: string[] = [];

    results = await pixelImageCompare(data1, data2);

    // may decide to bring resemble back at some point in the future if pixelmatch has issues
    // but for now...
    // sharp is a *much* more useful utility and i'd rather have it as a dependency than node-canvas
    // it's much faster, uses less memory, and its libraries more likely to already be available on a host
    // -- with it i can control how images are normalized for dimensions which is basically what resemble was doing anyway (using canvas)

    // try {
    //     results = await pixelImageCompare(data1, data2);
    // } catch (err: any) {
    //     if(!(err instanceof SimpleError)) {
    //         errors.push(err.message);
    //     }
    //     // swallow this and continue with resemble
    // }
    // if (results === undefined) {
    //     results = await resembleImageCompare(data1, data2, threshold, variantDimensionDiff);
    // }


    return [results, results.misMatchPercentage < threshold, errors];
}

export const pixelImageCompare = async (data1: ImageData, data2: ImageData): Promise<ImageComparisonResult> => {

    let pixelDiff: number | undefined = undefined;

    let sharpFunc: SharpCreate;

    try {
        sharpFunc = await getSharpAsync();
    } catch (err: any) {
        err.message = `Unable to do image comparison due to an issue importing the comparison library. It is likely sharp is not installed (see ContextMod docs). Error Message: ${err.message}`;
        throw err;
    }

    const [refImg, compareImg, width, height] = await data1.normalizeImagesForComparison('pixel', data2);
    const time = Date.now();
    // ensureAlpha() is imperative here because pixelmatch expects an alpha layer
    pixelDiff = pixelmatch(await refImg.ensureAlpha().raw().toBuffer(), await compareImg.ensureAlpha().raw().toBuffer(), null, width, height);
    return {
        isSameDimensions: true,
        dimensionDifference: {
            height: 0,
            width: 0,
        },
        misMatchPercentage: pixelDiff / (width * height),
        analysisTime: Date.now() - time,
    }
}

// see comments in compareImages
//

// export const resembleImageCompare = async (data1: ImageData, data2: ImageData, threshold?: number, variantDimensionDiff = 0): Promise<ImageComparisonResult> => {
//     let ci: Function;
//
//     try {
//         ci = await getCIFunc();
//     } catch (err: any) {
//         err.message = `Unable to do image comparison due to an issue importing the comparison library. It is likely 'node-canvas' is not installed (see ContextMod docs). Error Message: ${err.message}`;
//         throw err;
//     }
//
//     let results: ImageComparisonResult | undefined = undefined;
//     // @ts-ignore
//     let resResult: ResembleSingleCallbackComparisonResult = undefined;
//
//     //const [minWidth, minHeight] = getMinimumDimensions(data1, data2);
//     const compareOptions = {
//         // "ignore": [
//         //     'colors' //  ~100% than nothing because resemble computes brightness information from rgb for each pixel
//         // ],
//         // boundingBox is ~30% slower than no restrictions
//         // because resemble has to check that each pixel is within the box
//         //
//         // output: {
//         //     // compare at most 800x800 section to increase performance
//         //     // -- potentially allow this to be user-configurable in the future if not sufficient for dup detection
//         //     boundingBox: {
//         //         left: 0,
//         //         top: 0,
//         //         right: Math.min(minWidth, 800),
//         //         bottom: Math.min(minHeight, 800)
//         //     },
//         // },
//         returnEarlyThreshold: threshold !== undefined ? Math.min(threshold + 5, 100) : undefined,
//     };
//
//     if(data1.preferredResolution !== undefined) {
//         const [prefWidth, prefHeight] = data1.preferredResolution;
//         const prefImgData = data2.getSimilarResolutionVariant(prefWidth, prefHeight, variantDimensionDiff);
//         if(prefImgData !== undefined) {
//             let refThumbnail;
//             try {
//                 refThumbnail = data1.getSimilarResolutionVariant(prefWidth, prefHeight) as ImageData;
//                 resResult = await ci(await (await refThumbnail.sharp()).clone().resize(400, null, {fit: 'outside'}).jpeg().toBuffer()
//                     , await (await prefImgData.sharp()).clone().resize(400, null, {fit: 'outside'}).jpeg().toBuffer()
//                     , compareOptions) as ResembleSingleCallbackComparisonResult;
//             } catch(err) {
//                 throw err;
//             }
//         }
//     }
//     if(resResult === undefined) {
//         resResult = await ci(await (await data1.sharp()).clone().resize(400, null, {fit: 'outside'}).jpeg().toBuffer(),
//             await (await data2.sharp()).clone().resize(400, null, {fit: 'outside'}).jpeg().toBuffer(), compareOptions) as ResembleSingleCallbackComparisonResult;
//     }
//
//
//     return {
//         isSameDimensions: resResult.isSameDimensions,
//         dimensionDifference: resResult.dimensionDifference,
//         // @ts-ignore
//         misMatchPercentage: resResult.rawMisMatchPercentage,
//         analysisTime: resResult.analysisTime
//     };
// }

/**
 * Determine if the state criteria being checked are
 * 1 ) expensive to compute or
 * 2 ) require additional api requests
 *
 * If neither then do not cache results as the number of unique keys (sub-state) increases AT LEAST linearly taking up space (especially in memory cache)
 * when they are probably not necessary to begin with
 * */
export const shouldCacheSubredditStateCriteriaResult = (state: SubredditState | StrongSubredditState): boolean => {
    // currently there are no scenarios where we need to cache results
    // since only things computed from state are comparisons for properties already cached on subreddit object
    // and regexes for name which aren't that costly
    // -- so just return false
    return false;
}

export const subredditStateIsNameOnly = (state: SubredditState | StrongSubredditState): boolean => {
    const critCount = Object.entries(state).filter(([key, val]) => {
        return val !== undefined && !['name','stateDescription', 'isUserProfile'].includes(key);
    }).length;
    return critCount === 0;
}

export const absPercentDifference = (num1: number, num2: number) => {
    return Math.abs((num1 - num2) / num1) * 100;
}

export const bitsToHexLength = (bits: number): number => {
    return Math.pow(bits, 2) / 4;
}

export const escapeRegex = (val: string) => {
    return val.replace(/[-\/\\^$*+?.()|[\]{}]/g, '\\$&');
}

export const windowToActivityWindowCriteria = (window: (Duration | ActivityWindowType | ActivityWindowCriteria)): ActivityWindowCriteria => {
    let crit: ActivityWindowCriteria;

    if (isActivityWindowCriteria(window)) {
        crit = window;
    } else if (typeof window === 'number') {
        crit = {count: window};
    } else {
        crit = {duration: window as DurationVal};
    }

    const {
        satisfyOn = 'any',
        count,
        duration,
        subreddits: {
            include = [],
            exclude = [],
        } = {},
    } = crit;

    const includes = include.map(x => parseSubredditName(x).toLowerCase());
    const excludes = exclude.map(x => parseSubredditName(x).toLowerCase());

    return {
        satisfyOn,
        count,
        duration,
        subreddits: {
            include: includes,
            exclude: excludes
        }
    }
}

export const searchAndReplace = (val: string, ops: SearchAndReplaceRegExp[]) => {
    if (ops.length === 0) {
        return val;
    }
    return ops.reduce((acc, curr) => {
        let reg = parseStringToRegex(curr.search, 'ig');
        if (reg === undefined) {
            reg = parseStringToRegex(`/.*${escapeRegex(curr.search.trim())}.*/`, 'ig');
        }
        return acc.replace(reg ?? val, curr.replace);
    }, val);
}

export const isRepostItemResult = (val: (RepostItem|RepostItemResult)): val is RepostItemResult => {
    return 'sameness' in val;
}

export const defaultStrCompareTransformFuncs = [
    // lower case to remove case sensitivity
    (str: string) => str.toLocaleLowerCase(),
    // remove excess whitespace
    (str: string) => str.trim(),
    // remove non-alphanumeric characters so that differences in punctuation don't subtract from comparison score
    (str: string) => str.replace(/[^A-Za-z0-9 ]/g, ""),
    // replace all instances of 2 or more whitespace with one whitespace
    (str: string) => str.replace(/\s{2,}|\n/g, " ")
];

const sentenceLengthWeight = (length: number) => {
    // thanks jordan :')
    // constants are black magic
    return (Math.log(length) / 0.20) - 5;
}

export const stringSameness = (valA: string, valB: string, options?: StringComparisonOptions) => {

    const {
        transforms = defaultStrCompareTransformFuncs,
    } = options || {};

    const cleanA = transforms.reduce((acc, curr) => curr(acc), valA);
    const cleanB = transforms.reduce((acc, curr) => curr(acc), valB);

    const shortest = cleanA.length > cleanB.length ? cleanB : cleanA;

    // Dice's Coefficient
    const dice = stringSimilarity.compareTwoStrings(cleanA, cleanB) * 100;
    // Cosine similarity
    const cosine = calculateCosineSimilarity(cleanA, cleanB) * 100;
    // Levenshtein distance
    const [levenDistance, levenSimilarPercent] = levenSimilarity(cleanA, cleanB);

    // use shortest sentence for weight
    const weightScore = sentenceLengthWeight(shortest.length);

    // take average score
    const highScore = (dice + cosine + levenSimilarPercent) / 3;
    // weight score can be a max of 15
    const highScoreWeighted = highScore + Math.min(weightScore, 15);
    return {
        scores: {
            dice,
            cosine,
            leven: levenSimilarPercent
        },
        highScore,
        highScoreWeighted,
    }
}

// https://stackoverflow.com/a/18679657/1469797
export const wordCount = (str: string): number => {
    return str.split(' ')
        .filter(function (n) {
            return n != ''
        })
        .length;
}

export const random = (min: number, max: number): number => (
    Math.floor(Math.random() * (max - min + 1)) + min
);

/**
 * Naively detect if a string is most likely json5
 *
 * Check if string begins with comments, opening bracket, or opening curly brace.
 * */
export const likelyJson5 = (str: string): boolean => {
    let validStart = false;
    const lines = str.split('\r\n');
    for(const line of lines) {
        const trimmedLine = line.trim();
        if(trimmedLine.indexOf('//') === 0) {
            // skip line if it starts with a comment
            continue;
        }
        // if the first non-comment line starts with an opening curly brace or bracket its ~probably~ json...
        const startChar = trimmedLine.charAt(0);
        validStart = ['{','['].some(x => x === startChar);
        break;
    }
    return validStart;
}

export const hashString = (val: any): string => {
    const hash = createHash('sha256');
    if (typeof val !== 'string') {
        hash.update(JSON.stringify(val));
    } else {
        hash.update(val);
    }
    return hash.digest('hex');
}

const defaultScanOptions = {
    COUNT: '100',
    MATCH: '*'
}
/**
 * Frankenstein redis scan generator
 *
 * Cannot use the built-in scan iterator because it is only available in > v4 of redis client but node-cache-manager-redis is using v3.x --
 * So combining the async iterator defined in v4 from here https://github.com/redis/node-redis/blob/master/packages/client/lib/client/index.ts#L587
 * with the scan example from v3 https://github.com/redis/node-redis/blob/8a43dea9bee11e41d33502850f6989943163020a/examples/scan.js
 *
 * */
export async function* redisScanIterator(client: any, options: any = {}): AsyncIterable<string> {
    let cursor: string = '0';
    const scanOpts = {...defaultScanOptions, ...options};
    do {
        const iterScan = new Promise((resolve, reject) => {
            client.scan(cursor, 'MATCH', scanOpts.MATCH, 'COUNT', scanOpts.COUNT, (err: any, res: any) => {
                if(err) {
                    return reject(err);
                } else {
                    const newCursor = res[0];
                    let keys = res[1];
                    resolve([newCursor, keys]);
                }
            });
        }) as Promise<[any, string[]]>;
        const [newCursor, keys] = await iterScan;
        cursor = newCursor;
        for (const key of keys) {
            yield key;
        }
    } while (cursor !== '0');
}

export const mergeFilters = (objectConfig: RunnableBaseJson, filterDefs: FilterCriteriaDefaults | undefined): [AuthorOptions, ItemOptions] => {
    const {authorIs: aisVal = {}, itemIs: iisVal = {}} = objectConfig || {};
    const authorIs = buildFilter(aisVal as MinimalOrFullFilter<AuthorCriteria>);
    const itemIs = buildFilter(iisVal as MinimalOrFullFilter<TypedActivityState>);

    const {
        authorIsBehavior = 'merge',
        itemIsBehavior = 'merge',
        authorIs: authorIsDefault = {},
        itemIs: itemIsDefault = {}
    } = filterDefs || {};

    let derivedAuthorIs: AuthorOptions = buildFilter(authorIsDefault);
    if (authorIsBehavior === 'merge') {
        derivedAuthorIs = merge.all([authorIs, authorIsDefault], {arrayMerge: removeFromSourceIfKeysExistsInDestination});
    } else if (Object.keys(authorIs).length > 0) {
        derivedAuthorIs = authorIs;
    }

    let derivedItemIs: ItemOptions = buildFilter(itemIsDefault);
    if (itemIsBehavior === 'merge') {
        derivedItemIs = merge.all([itemIs, itemIsDefault], {arrayMerge: removeFromSourceIfKeysExistsInDestination});
    } else if (Object.keys(itemIs).length > 0) {
        derivedItemIs = itemIs;
    }

    return [derivedAuthorIs, derivedItemIs];
}

export const buildFilter = <T extends AuthorCriteria | TypedActivityState>(filterVal: MinimalOrFullFilter<T>): FilterOptions<T> => {
    if(Array.isArray(filterVal)) {
        return {
            include: filterVal.map(x => normalizeCriteria(x)),
            excludeCondition: 'OR',
            exclude: [],
        }
    } else {
        const {
            include = [],
            exclude = [],
            excludeCondition,
        } = filterVal;
        return {
            excludeCondition,
            include: include.map(x => normalizeCriteria(x)),
            exclude: exclude.map(x => normalizeCriteria(x))
        }
    }
}

export const normalizeCriteria = <T extends AuthorCriteria | TypedActivityState>(options: MaybeAnonymousCriteria<T>): NamedCriteria<T> => {

    let name: string | undefined;
    let criteria: T;

    if (asNamedCriteria(options)) {
        criteria = options.criteria;
        name = options.name;
    } else {
        criteria = options;
    }

    if (asAuthorCriteria(criteria)) {
        if(criteria.flairCssClass !== undefined) {
            criteria.flairCssClass = typeof criteria.flairCssClass === 'string' ? [criteria.flairCssClass] : criteria.flairCssClass;
        }
        if(criteria.flairText !== undefined) {
            criteria.flairText = typeof criteria.flairText === 'string' ? [criteria.flairText] : criteria.flairText;
        }
        if(criteria.description !== undefined) {
            criteria.description = Array.isArray(criteria.description) ? criteria.description : [criteria.description];
        }
    }

    return {
        name,
        criteria
    };
}

export const asNamedCriteria = <T>(val: MaybeAnonymousCriteria<T> | undefined): val is NamedCriteria<T> => {
    if(val === undefined || typeof val === 'string') {
        return false;
    }
    return 'criteria' in val;
}

export const formatFilterData = (result: (RunResult | CheckSummary | RuleResult | ActionResult)) => {

    const formattedResult: any = {
        authorIs: undefined,
        itemIs: undefined
    };

    const {authorIs, itemIs} = result;

    if (authorIs !== undefined && authorIs !== null) {
        formattedResult.authorIs = {
            ...authorIs,
            passed: triggeredIndicator(authorIs.passed),
            criteriaResults: authorIs.criteriaResults.map(x => buildFilterCriteriaSummary(x))
        }
    }
    if (itemIs !== undefined && itemIs !== null) {
        formattedResult.itemIs = {
            ...itemIs,
            passed: triggeredIndicator(itemIs.passed),
            criteriaResults: itemIs.criteriaResults.map(x => buildFilterCriteriaSummary(x))
        }
    }

    return formattedResult;
}

export const getUserAgent = (val: string, fragment?: string) => {
    return `${replaceApplicationIdentifier(val, fragment)} (developed by /u/FoxxMD)`;
}

export const replaceApplicationIdentifier = (val: string, fragment?: string) => {
    return val.replace('{VERSION}', `v${VERSION}`).replace('{FRAG}', (fragment !== undefined ? `-${fragment}` : ''));
}

export const parseDurationValToDuration = (val: DurationVal): Duration => {
    let duration: Duration;
    if (typeof val === 'object') {
        duration = dayjs.duration(val);
        if (!dayjs.isDuration(duration)) {
            throw new Error('window value given was not a well-formed Duration object');
        }
    } else {
        try {
            duration = parseDuration(val);
        } catch (e) {
            if (e instanceof InvalidRegexError) {
                throw new Error(`duration value of '${val}' could not be parsed as a valid ISO8601 duration or DayJS duration shorthand (see Schema)`);
            }
            throw e;
        }
    }
    return duration;
}

export const generateItemFilterHelpers = (stateCriteria: TypedActivityState, include: boolean): [ItemCritPropHelper, RequiredItemCrit] => {
    const definedStateCriteria = (removeUndefinedKeys(stateCriteria) as RequiredItemCrit);

    if(definedStateCriteria === undefined) {
        return [{}, {} as RequiredItemCrit];
    }

    const propResultsMap = Object.entries(definedStateCriteria).reduce((acc: ItemCritPropHelper, [k, v]) => {
        const key = (k as keyof (SubmissionState & CommentState));
        acc[key] = {
            property: key,
            behavior: include ? 'include' : 'exclude',
        };
        return acc;
    }, {});

    return [propResultsMap, definedStateCriteria];
}

export const isCommentState = (state: TypedActivityState): state is CommentState => {
    return 'op' in state || 'depth' in state || 'submissionState' in state;
}
const DISPATCH_REGEX: RegExp = /^dispatch:/i;
const POLL_REGEX: RegExp = /^poll:/i;
export const asActivitySource = (val: string): val is ActivitySource => {
    if(['dispatch','poll','user'].some(x => x === val)) {
        return true;
    }
    return DISPATCH_REGEX.test(val) || POLL_REGEX.test(val);
}

export const strToActivitySource = (val: string): ActivitySource => {
    const cleanStr = val.trim();
    if (asActivitySource(cleanStr)) {
        return cleanStr;
    }
    throw new SimpleError(`'${cleanStr}' is not a valid ActivitySource. Must be one of: dispatch, dispatch:[identifier], poll, poll:[identifier], user`);
}

export const prefixToReddThingType = (prefix: string): FullNameTypes => {
    switch (prefix) {
        case 't1':
            return 'comment';
        case 't2':
            return 'user';
        case 't3':
            return 'submission';
        case 't4':
            return 'message';
        case 't5':
            return 'subreddit';
        default:
            throw new Error(`unrecognized prefix ${prefix}`);
    }
}

export const redditThingTypeToPrefix = (type: FullNameTypes): string => {
    switch (type) {
        case 'comment':
            return 't1';
        case 'user':
            return 't2';
        case 'submission':
            return 't3';
        case 'message':
            return 't4';
        case 'subreddit':
            return 't5';
        default:
            throw new Error(`unrecognized prefix ${type}`);
    }
}

export const REDDIT_FULLNAME_REGEX: RegExp = /^(?<prefix>t\d)_(?<id>.+)/;
export const parseRedditFullname = (str: string): RedditThing | undefined => {
    const cleanStr = str.trim();
    if (cleanStr.length === 0) {
        throw new Error('Fullname cannot be empty or only whitespace');
    }
    const matches = cleanStr.match(REDDIT_FULLNAME_REGEX);
    if (matches === null) {
        return undefined;
    }
    const groups = matches.groups as any;
    return {
        val: cleanStr,
        type: prefixToReddThingType(groups.prefix as string),
        prefix: groups.prefix as string,
        id: groups.id as string
    }
}

export const activityDispatchConfigToDispatch = (config: ActivityDispatchConfig, activity: (Comment | Submission), type: ActivitySourceTypes, action?: string): ActivityDispatch => {
    let tolerantVal: boolean | Duration | undefined;
    if (config.tardyTolerant !== undefined) {
        if (typeof config.tardyTolerant === 'boolean') {
            tolerantVal = config.tardyTolerant;
        } else {
            tolerantVal = parseDurationValToDuration(config.tardyTolerant);
        }
    }
    return {
        ...config,
        delay: parseDurationValToDuration(config.delay),
        tardyTolerant: tolerantVal,
        queuedAt: dayjs().utc(),
        processing: false,
        id: nanoid(16),
        activity,
        action,
        type,
        author: getActivityAuthorName(activity.author),
    }
}

/**
 * @see https://github.com/typeorm/typeorm/issues/873#issuecomment-502294597
 */
export const isNullOrUndefined = <T>(obj: T | null | undefined):obj is null | undefined => {
    return typeof obj === "undefined" || obj === null
}

export const castToBool = (val: any, allowNumbers = true): boolean | undefined => {
    if (val === null || val === undefined) {
        return undefined;
    }
    if (typeof val === 'boolean') {
        return val;
    }
    if (typeof val === 'number' && allowNumbers) {
        if (val === 1) {
            return true;
        }
        if (val === 0) {
            return false;
        }
        return undefined;
    } else if (typeof val === 'string') {
        if (val.trim() === '') {
            return undefined;
        }
        if(val.trim().toLocaleLowerCase() === 'true') {
            return true;
        }
        if(val.trim().toLocaleLowerCase() === 'false') {
            return false;
        }
        if(allowNumbers) {
            if(Number.parseInt(val.trim()) === 1) {
                return true;
            }
            if(Number.parseInt(val.trim()) === 0) {
                return false;
            }
        }
        return undefined;
    }
    return undefined;
}

export const resolvePath = (pathVal: string, relativeRoot: string) => {
    const pathInfo = pathUtil.parse(pathVal);
    // if path looks absolute then just resolve any relative parts and return as-is
    if(pathInfo.root !== '') {
        return pathUtil.resolve(pathVal);
    }
    // if there is no root then resolve it with relative root
    if(pathInfo.dir === '') {
        return pathUtil.resolve(relativeRoot, './', pathVal);
    }
    return pathUtil.resolve(relativeRoot, pathVal);
}

export const resolvePathFromEnvWithRelative = (pathVal: any, relativeRoot: string, defaultVal?: string) => {
    if (pathVal === undefined || pathVal === null) {
        return defaultVal;
    } else if (typeof pathVal === 'string') {
        if (pathVal.trim() === '') {
            return defaultVal;
        }
        return resolvePath(pathVal.trim(), relativeRoot);
    }
    return defaultVal;
}

export const asAuthorCriteria = (val: any): val is AuthorCriteria => {
    if (typeof val === 'object' && val !== null) {
        const keys = Object.keys(val);
        return intersect(keys, authorCriteriaProperties).length > 0;
    }
    return false;
}

export const criteriaPassWithIncludeBehavior = (passes: boolean, include: boolean) => {
    // if inner statement IS TRUE then criteria FAILED
    // so to get pass result reverse inner statement result
    return !(
        // DOES NOT PASS and INCLUDE => true
        (include && !passes)
        ||  // OR
        // DOES PASS and DO NOT INCLUDE => true
        (!include && passes)
    );
}<|MERGE_RESOLUTION|>--- conflicted
+++ resolved
@@ -495,17 +495,11 @@
     if(val.passed === null || val.passed === undefined) {
         found = '';
     } else if(val.property === 'submissionState') {
-<<<<<<< HEAD
-        const foundResult = val.found as FilterResult<SubmissionState>;
-        const criteriaResults = foundResult.criteriaResults.map((x, index) => `Criteria #${index + 1} => ${triggeredIndicator(x.passed)}\n   ${x.propertyResults.map(y => filterCriteriaPropertySummary(y, x.criteria.criteria)).join('\n    ')}`).join('\n  ');
-        found = `\n  ${criteriaResults}`;
-=======
         const foundResult = val.found as FilterResult<SubmissionState> | undefined;
         if(foundResult !== undefined) {
-            const criteriaResults = foundResult.criteriaResults.map((x, index) => `Criteria #${index + 1} => ${triggeredIndicator(x.passed)}\n   ${x.propertyResults.map(y => filterCriteriaPropertySummary(y, x.criteria)).join('\n    ')}`).join('\n  ');
+            const criteriaResults = foundResult.criteriaResults.map((x, index) => `Criteria #${index + 1} => ${triggeredIndicator(x.passed)}\n   ${x.propertyResults.map(y => filterCriteriaPropertySummary(y, x.criteria.criteria)).join('\n    ')}`).join('\n  ');
             found = `\n  ${criteriaResults}`;
         }
->>>>>>> e4a9e47d
     } else {
         found = ` => Found: ${val.found}`;
     }
