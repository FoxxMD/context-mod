--- conflicted
+++ resolved
@@ -17,33 +17,13 @@
 import {RepostRuleJSONConfig} from "../Rule/RepostRule";
 import {DispatchActionJson} from "../Action/DispatchAction";
 import {CancelDispatchActionJson} from "../Action/CancelDispatchAction";
-<<<<<<< HEAD
-import {SafeDictionary} from "ts-essentials";
-import {FilterCriteriaPropertyResult} from "./interfaces";
-import {AuthorCriteria} from "../Author/Author";
-import {ModNoteActionJson} from "../Action/ModNoteAction";
-=======
 import {ContributorActionJson} from "../Action/ContributorAction";
 import {SentimentRuleJSONConfig} from "../Rule/SentimentRule";
->>>>>>> 0315ad23
+import {ModNoteActionJson} from "../Action/ModNoteAction";
 
 export type RuleObjectJsonTypes = RecentActivityRuleJSONConfig | RepeatActivityJSONConfig | AuthorRuleJSONConfig | AttributionJSONConfig | HistoryJSONConfig | RegexRuleJSONConfig | RepostRuleJSONConfig | SentimentRuleJSONConfig
 
-<<<<<<< HEAD
-export type ActionJson = CommentActionJson | FlairActionJson | ReportActionJson | LockActionJson | RemoveActionJson | ApproveActionJson | BanActionJson | UserNoteActionJson | MessageActionJson | UserFlairActionJson | DispatchActionJson | CancelDispatchActionJson | ModNoteActionJson | string;
-export type ActionObjectJson = Exclude<ActionJson, string>;
-
-// borrowed from https://github.com/jabacchetta/set-random-interval/blob/master/src/index.ts
-export type SetRandomInterval = (
-    intervalFunction: () => void,
-    minDelay: number,
-    maxDelay: number,
-) => { clear: () => void };
-
-export type ConfigFormat = 'json' | 'yaml';
-
-export type AuthorCritPropHelper = SafeDictionary<FilterCriteriaPropertyResult<AuthorCriteria>, keyof AuthorCriteria>;
-export type RequiredAuthorCrit = Required<AuthorCriteria>;
+export type ActionJson = CommentActionJson | FlairActionJson | ReportActionJson | LockActionJson | RemoveActionJson | ApproveActionJson | BanActionJson | UserNoteActionJson | MessageActionJson | UserFlairActionJson | DispatchActionJson | CancelDispatchActionJson | ContributorActionJson | ModNoteActionJson | string;
 
 export type ModNoteLabel =
     'BOT_BAN'
@@ -55,7 +35,4 @@
     | 'SOLID_CONTRIBUTOR'
     | 'HELPFUL_USER';
 
-export const modNoteLabels = ['BOT_BAN', 'PERMA_BAN', 'BAN', 'ABUSE_WARNING', 'SPAM_WARNING', 'SPAM_WATCH', 'SOLID_CONTRIBUTOR', 'HELPFUL_USER'];
-=======
-export type ActionJson = CommentActionJson | FlairActionJson | ReportActionJson | LockActionJson | RemoveActionJson | ApproveActionJson | BanActionJson | UserNoteActionJson | MessageActionJson | UserFlairActionJson | DispatchActionJson | CancelDispatchActionJson | ContributorActionJson | string;
->>>>>>> 0315ad23
+export const modNoteLabels = ['BOT_BAN', 'PERMA_BAN', 'BAN', 'ABUSE_WARNING', 'SPAM_WARNING', 'SPAM_WATCH', 'SOLID_CONTRIBUTOR', 'HELPFUL_USER'];