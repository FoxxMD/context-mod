import {addAsync} from '@awaitjs/express';
import express, {Request, Response} from 'express';
import bodyParser from 'body-parser';
import {App} from "../../App";
import {Server as SocketServer} from 'socket.io';
import {ExtractJwt, Strategy as JwtStrategy} from 'passport-jwt';
import passport from 'passport';
import tcpUsed from 'tcp-port-used';
import {getLogger} from "../../Utils/loggerFactory";
import LoggedError from "../../Utils/LoggedError";
import {LogInfo, OperatorConfigWithFileContext, RUNNING, STOPPED} from "../../Common/interfaces";
import http from "http";
import {heartbeat} from "./routes/authenticated/applicationRoutes";
import logs from "./routes/authenticated/user/logs";
import status from './routes/authenticated/user/status';
import liveStats from './routes/authenticated/user/liveStats';
import {
    actionedEventsRoute,
    actionRoute, addGuestModRoute,
    cancelDelayedRoute,
    configLocationRoute,
    configRoute,
<<<<<<< HEAD
    removeGuestModRoute, saveGuestWikiEditRoute
=======
    deleteInviteRoute,
    getInvitesRoute, removalReasonsRoute, removeGuestModRoute, saveGuestWikiEditRoute
>>>>>>> 01f95a37
} from "./routes/authenticated/user";
import action from "./routes/authenticated/user/action";
import {authUserCheck, botRoute} from "./middleware";
import Bot from "../../Bot";
import addBot from "./routes/authenticated/user/addBot";
import ServerUser from "../Common/User/ServerUser";
import {CMError, SimpleError} from "../../Utils/Errors";
import {ErrorWithCause} from "pony-cause";
import {Manager} from "../../Subreddit/Manager";
import {MESSAGE} from "triple-beam";
import dayjs from "dayjs";
import { sleep } from '../../util';
import {Invokee} from "../../Common/Infrastructure/Atomic";
import {Point} from "@influxdata/influxdb-client";
import {
    addBotInviteRoute,
    addSubredditInviteRoute,
    deleteSubredditInviteRoute,
    getBotInviteRoute,
    getSubredditInvitesRoute
} from "./routes/authenticated/user/invites";

const server = addAsync(express());
server.use(bodyParser.json());
server.use(bodyParser.urlencoded({extended: false}));

server.use((req, res, next) => {
    // https://developers.google.com/search/docs/advanced/crawling/block-indexing#http-response-header
    res.setHeader('X-Robots-Tag', 'noindex');
    next();
});

declare module 'express-session' {
    interface SessionData {
        user: string,
        subreddits: string[],
        lastCheck?: number,
        limit?: number,
        sort?: string,
        level?: string,
    }
}

let sysLogs: LogInfo[] = [];

const rcbServer = async function (options: OperatorConfigWithFileContext) {

    const {
        operator: {
            name,
            display,
        },
        api: {
            secret: secret,
            port,
            friendly,
        }
    } = options;

    const opNames = name.map(x => x.toLowerCase());
    let app: App;

    const logger = getLogger({...options.logging});

    logger.stream().on('log', (log: LogInfo) => {

        const {bot: botName, subreddit: subName} = log;

        if(botName === undefined && subName === undefined) {
            sysLogs.unshift(log);
            if(sysLogs.length > 200) {
                sysLogs.splice(200);
            }
        }
    })

    if (await tcpUsed.check(port)) {
        throw new SimpleError(`Specified port for API (${port}) is in use or not available. Cannot start API.`);
    }

    let httpServer: http.Server,
        io: SocketServer;

    try {
        httpServer = await server.listen(port);
        io = new SocketServer(httpServer);
    } catch (err: any) {
        throw new ErrorWithCause('[Server] Error occurred while initializing web or socket.io server', {cause: err});
    }

    logger.info(`API started => localhost:${port}`);

    passport.use(new JwtStrategy({
        secretOrKey: secret,
        jwtFromRequest: ExtractJwt.fromAuthHeaderAsBearerToken(),
    }, function (jwtPayload, done) {
        const {name, subreddits = [], machine = true} = jwtPayload.data;
        if (machine) {
            const user = new ServerUser(name, subreddits, true, false);
            return done(null, user);
            //return done(null, {machine});
        }
        const isOperator = opNames.includes(name.toLowerCase());
        // let moderatedBots: string[] = [];
        // let moderatedManagers: string[] = [];
        // let realBots: string[] = [];
        // let realManagers: string[] = [];
        // if(app !== undefined) {
        //     const modBots =  app.bots.filter(x => intersect(subreddits, x.subManagers.map(y => y.subreddit.display_name)).length > 0);
        //     moderatedBots = modBots.map(x => x.botName as string);
        //     moderatedManagers = [...new Set(modBots.map(x => x.subManagers).flat().filter(x => subreddits.includes(x.subreddit.display_name)).map(x => x.displayLabel))];
        //     realBots = isOperator ? app.bots.map(x => x.botName as string) : moderatedBots;
        //     realManagers = isOperator ? [...new Set(app.bots.map(x => x.subManagers.map(y => y.displayLabel)).flat())] : moderatedManagers
        // }

        const user = new ServerUser(name, subreddits, false, isOperator);
        return done(null, user);
        // return done(null, {
        //     name,
        //     subreddits,
        //     isOperator,
        //     machine: false,
        //     moderatedManagers,
        //     realManagers,
        //     moderatedBots,
        //     realBots,
        // });
    }));

    server.use(passport.authenticate('jwt', {session: false}));
    server.use((req, res, next) => {
        req.botApp = app;
        req.logger = logger;
        next();
    });

    server.getAsync('/heartbeat', ...heartbeat({name, display, friendly}));

    server.getAsync('/logs', ...logs());

    server.getAsync('/stats', [authUserCheck(), botRoute(false)], async (req: Request, res: Response) => {
        let bots: Bot[] = [];
        if(req.serverBot !== undefined) {
            bots = [req.serverBot];
        } else if(req.user !== undefined) {
            bots = req.user.accessibleBots(req.botApp.bots);
        }
        const resp = [];
        let index = 1;
        for(const b of bots) {
            resp.push({name: b.botName ?? `Bot ${index}`, data: {
                    status: b.running ? 'RUNNING' : 'NOT RUNNING',
                    indicator: b.running ? 'green' : 'red',
                    running: b.running,
                    startedAt: b.startedAt.local().format('MMMM D, YYYY h:mm A Z'),
                    error: b.error,
                    subreddits: req.user?.accessibleSubreddits(b).map((manager: Manager) => {
                        let indicator;
                        if (manager.managerState.state === RUNNING && manager.queueState.state === RUNNING && manager.eventsState.state === RUNNING) {
                            indicator = 'green';
                        } else if (manager.managerState.state === STOPPED && manager.queueState.state === STOPPED && manager.eventsState.state === STOPPED) {
                            indicator = 'red';
                        } else {
                            indicator = 'yellow';
                        }
                        return {
                            name: manager.displayLabel,
                            indicator,
                        };
                    }),
                }});
            index++;
        }
        return res.json(resp);
    });
    const passLogs = async (req: Request, res: Response, next: Function) => {
        // @ts-ignore
        req.sysLogs = sysLogs;
        next();
    }
    server.getAsync('/status', passLogs, ...status())

    server.getAsync('/liveStats', ...liveStats())

    server.getAsync('/config', ...configRoute);

    server.getAsync('/config/location', ...configLocationRoute);

    server.postAsync('/config', ...saveGuestWikiEditRoute);

    server.getAsync('/reasons', ...removalReasonsRoute);

    server.getAsync('/events', ...actionedEventsRoute);

    server.getAsync('/action', ...action);

    server.getAsync('/check', ...actionRoute);

    server.postAsync('/bot', ...addBot());

    server.getAsync('/bot/invite', ...getSubredditInvitesRoute);

    server.postAsync('/bot/invite', ...addSubredditInviteRoute);

    server.deleteAsync('/bot/invite', ...deleteSubredditInviteRoute);

    server.deleteAsync('/delayed', ...cancelDelayedRoute);

    server.deleteAsync('/guests', ...removeGuestModRoute);

    server.postAsync('/guests', ...addGuestModRoute);

    server.getAsync('/invites/:id', ...getBotInviteRoute);

    server.postAsync('/invites', ...addBotInviteRoute);

    app = new App(options);

    const initBot = async (causedBy: Invokee = 'system') => {
        app.initBots(causedBy).catch((err: any) => {
            if (app.error === undefined) {
                app.error = err.message;
            }
            logger.error('Server is still ONLINE but bot cannot recover from this error and must be re-built');
            if (!err.logged || !(err instanceof LoggedError)) {
                logger.error(err);
            }
        });
    }

    // would like to use node-memwatch for more stats but doesn't work with docker (alpine gclib?) and requires more gyp bindings, yuck
    // https://github.com/airbnb/node-memwatch
    const writeMemoryMetrics = async () => {
        if (options.dev.monitorMemory) {
            if (options.influx !== undefined) {
                const influx = options.influx;
                while (true) {
                    await sleep(options.dev.monitorMemoryInterval);
                    try {
                        const memUsage = process.memoryUsage();
                        await influx.writePoint(new Point('serverMemory')
                            .intField('external', memUsage.external)
                            .intField('rss', memUsage.rss)
                            .intField('arrayBuffers', memUsage.arrayBuffers)
                            .intField('heapTotal', memUsage.heapTotal)
                            .intField('heapUsed', memUsage.heapUsed)
                        );
                    } catch (e: any) {
                        logger.warn(new CMError('Error occurred while trying to collect memory metrics', {cause: e}));
                    }
                }
            } else {
                logger.warn('Cannot monitor memory because influx config was not set');
            }
        }
    }

    server.postAsync('/init', authUserCheck(), async (req, res) => {
        logger.info(`${(req.user as Express.User).name} requested the app to be re-built. Starting rebuild now...`, {subreddit: (req.user as Express.User).name});
        await initBot('user');
        res.send('OK');
    });

    server.postAsync('/database/migrate', authUserCheck(), async (req, res) => {
        // because log timestamps are only granular to seconds we need to make sure "now" is actually "before" the log statements we are about to make
        const now = dayjs().subtract(1, 'second');
        logger.info(`${(req.user as Express.User).name} invoked migrations. Starting migrations now...`, {subreddit: (req.user as Express.User).name});
        try {
            await app.doMigration();
        } finally {
            // get all by leaf
            const dbLogs = sysLogs.filter(x => x.labels?.includes('Database') && dayjs(x.timestamp).isSameOrAfter(now));

            dbLogs.reverse();
            res.status(app.ranMigrations ? 200 : 500).send(dbLogs.map(x => x[MESSAGE]).join('\r\n'));
        }
    });

    server.getAsync('/database/logs', authUserCheck(), async (req, res) => {
        const dbLogs = sysLogs.filter(x => {
            return x.labels?.includes('Database');
        });

        dbLogs.reverse();
        res.send(dbLogs.map(x => x[MESSAGE]).join('\r\n'));
    });

    server.postAsync('/database/backup', authUserCheck(), async (req, res) => {
        logger.info(`${(req.user as Express.User).name} invoked database backup. Trying to backup now...`, {subreddit: (req.user as Express.User).name});
        // because log timestamps are only granular to seconds we need to make sure "now" is actually "before" the log statements we are about to make
        const now = dayjs().subtract(1, 'second');
        let status = 200;
        try {
            await app.backupDatabase();
        } catch (e) {
            status = 500;
        }

        const dbLogs = sysLogs.filter(x => {
            const logTime = dayjs(x.timestamp);
            // @ts-ignore
            return x.leaf === 'Backup' && logTime.isSameOrAfter(now)
        });

        dbLogs.reverse();
        res.status(status).send(dbLogs.map(x => x[MESSAGE]).join('\r\n'));
    });

    logger.info('Initializing database...');
    try {
        writeMemoryMetrics();
        const dbReady = await app.initDatabase();
        if(dbReady) {
            logger.info('Initializing application...');
            await initBot();
        }
    } catch (e: any) {
        logger.error(new ErrorWithCause('Error occurred during database connection or migration. Cannot continue with starting bots.', {cause: e}));
    }
};

export default rcbServer;
<|MERGE_RESOLUTION|>--- conflicted
+++ resolved
@@ -20,12 +20,7 @@
     cancelDelayedRoute,
     configLocationRoute,
     configRoute,
-<<<<<<< HEAD
-    removeGuestModRoute, saveGuestWikiEditRoute
-=======
-    deleteInviteRoute,
-    getInvitesRoute, removalReasonsRoute, removeGuestModRoute, saveGuestWikiEditRoute
->>>>>>> 01f95a37
+    removeGuestModRoute, saveGuestWikiEditRoute, removalReasonsRoute
 } from "./routes/authenticated/user";
 import action from "./routes/authenticated/user/action";
 import {authUserCheck, botRoute} from "./middleware";
