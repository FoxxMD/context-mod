import {Request, Response} from 'express';
import {authUserCheck, botRoute, subredditRoute} from "../../../middleware";
import winston from 'winston';
import {
    COMMENT_URL_ID,
    parseLinkIdentifier,
    parseRedditEntity,
    parseRedditThingsFromLink,
    SUBMISSION_URL_ID
} from "../../../../../util";
import {booleanMiddle} from "../../../../Common/middleware";
import {Manager} from "../../../../../Subreddit/Manager";
import {CMEvent} from "../../../../../Common/Entities/CMEvent";
import {nanoid} from "nanoid";
import dayjs from "dayjs";
import {
    emptyEventResults,
    EventConditions,
    getDistinctEventIdsWhereQuery,
    getFullEventsById,
    paginateRequest
} from "../../../../Common/util";
import {Activity} from "../../../../../Common/Entities/Activity";
import {Guest} from "../../../../../Common/Entities/Guest/GuestInterfaces";
import {guestEntitiesToAll, guestEntityToApiGuest} from "../../../../../Common/Entities/Guest/GuestEntity";
import {ManagerEntity} from "../../../../../Common/Entities/ManagerEntity";
import {AuthorEntity} from "../../../../../Common/Entities/AuthorEntity";

const commentReg = parseLinkIdentifier([COMMENT_URL_ID]);
const submissionReg = parseLinkIdentifier([SUBMISSION_URL_ID]);

const config = async (req: Request, res: Response) => {

    const manager = req.manager as Manager;

    // @ts-ignore
    const wiki = await manager.subreddit.getWikiPage(manager.wikiLocation).fetch();
    return res.send(wiki.content_md);
};
export const configRoute = [authUserCheck(), botRoute(), subredditRoute(), config];

const configLocation = async (req: Request, res: Response) => {
    const manager = req.manager as Manager;
    return res.send(manager.wikiLocation);
};

export const configLocationRoute = [authUserCheck(), botRoute(), subredditRoute(), configLocation];

<<<<<<< HEAD
=======
const removalReasons = async (req: Request, res: Response) => {
    const manager = req.manager as Manager;
    const reasons = await manager.resources.getSubredditRemovalReasons()
    return res.json(reasons);
};

export const removalReasonsRoute = [authUserCheck(), botRoute(), subredditRoute(), removalReasons];

const getInvites = async (req: Request, res: Response) => {

    return res.json(await req.serverBot.cacheManager.getPendingSubredditInvites());
};

export const getInvitesRoute = [authUserCheck(), botRoute(), getInvites];

const addInvite = async (req: Request, res: Response) => {

    const {subreddit} = req.body as any;
    if (subreddit === undefined || subreddit === null || subreddit === '') {
        return res.status(400).send('subreddit must be defined');
    }
    try {
        await req.serverBot.cacheManager.addPendingSubredditInvite(subreddit);
    } catch (e: any) {
        if(e instanceof CMError) {
            req.logger.warn(e);
            return res.status(400).send(e.message);
        } else {
            req.logger.error(e);
            return res.status(500).send(e.message);
        }
    }
    return res.status(200).send();
};

export const addInviteRoute = [authUserCheck(), botRoute(), addInvite];

const deleteInvite = async (req: Request, res: Response) => {

    const {subreddit} = req.query as any;
    if (subreddit === undefined || subreddit === null || subreddit === '') {
        return res.status(400).send('subreddit must be defined');
    }
    await req.serverBot.cacheManager.deletePendingSubredditInvite(subreddit);
    return res.status(200).send();
};

export const deleteInviteRoute = [authUserCheck(), botRoute(), deleteInvite];

>>>>>>> 01f95a37
const actionedEvents = async (req: Request, res: Response) => {

    const {
        permalink,
        related,
        author
    } = req.query as any;

    let managers: Manager[] = [];
    const manager = req.manager as Manager | undefined;
    if(manager !== undefined) {
        managers.push(manager);
    } else {
        for(const manager of req.serverBot.subManagers) {
            if(req.user?.canAccessSubreddit(req.serverBot, manager.subreddit.display_name)) {
                managers.push(manager);
            }
        }
    }

    const opts: EventConditions = {
        managerIds: managers.map(x => x.managerEntity.id),
        related,
        author
    };
    if(permalink !== undefined) {
        const things = parseRedditThingsFromLink(permalink);
        const actRepo = req.serverBot.database.getRepository(Activity);

        if(things.comment === undefined && things.submission === undefined) {
            throw new Error('Could not parse comment or submission id from link');
        }

        const idToUse = things.comment !== undefined ? things.comment.val : things.submission?.val;

        const activity = await actRepo.findOne({where: {'_id': idToUse}, relations: {submission: true, author: true}});

        if(activity === null) {
            return res.json(emptyEventResults());
        }

        opts.activity = activity;
    }

    const paginatedIdResults = await paginateRequest(getDistinctEventIdsWhereQuery(req.serverBot.database, opts), req);

    const hydratedResults = await getFullEventsById(req.serverBot.database, paginatedIdResults.data.map((x: CMEvent) => x.id)).getMany();


    // TODO will need to refactor this if we switch to allowing subreddits to use their own datasources
    //const results = await paginateRequest(query, req);
    return res.json({...paginatedIdResults, data: hydratedResults});
};
export const actionedEventsRoute = [authUserCheck(), botRoute(), subredditRoute(false), actionedEvents];

const action = async (req: Request, res: Response) => {
    const bot = req.serverBot;

    const {url, dryRun = false, subreddit, delayOption = 'asis'} = req.query as any;
    const {name: userName} = req.user as Express.User;

    let a;
    const commentId = commentReg(url);
    if (commentId !== undefined) {
        // @ts-ignore
        a = await bot.client.getComment(commentId);
    }
    if (a === undefined) {
        const submissionId = submissionReg(url);
        if (submissionId !== undefined) {
            // @ts-ignore
            a = await bot.client.getSubmission(submissionId);
        }
    }

    if (a === undefined) {
        winston.loggers.get('app').error('Could not parse Comment or Submission ID from given URL', {user: userName});
        return res.send('OK');
    } else {
        // @ts-ignore
        const activity = await a.fetch();
        const sub = await activity.subreddit.display_name;

        let manager = subreddit === 'All' ? bot.subManagers.find(x => x.subreddit.display_name === sub) : bot.subManagers.find(x => x.displayLabel === subreddit);

        if (manager === undefined || !req.user?.canAccessSubreddit(req.serverBot, manager.subreddit.display_name)) {
            let msg = 'Activity does not belong to a subreddit you moderate or the bot runs on.';
            if (subreddit === 'All') {
                msg = `${msg} If you want to test an Activity against a Subreddit's config it does not belong to then switch to that Subreddit's tab first.`
            }
            winston.loggers.get('app').error(msg, {user: userName});
            return res.send('OK');
        }

        // will run dryrun if specified or if running activity on subreddit it does not belong to
        const dr: boolean | undefined = (dryRun || manager.subreddit.display_name !== sub) ? true : undefined;
        manager.logger.info(`/u/${userName} Queued ${dr === true ? 'DRY RUN ' : ''}check on ${manager.subreddit.display_name !== sub ? 'FOREIGN ACTIVITY ' : ''}${url}`, {user: userName, subreddit});
        await manager.firehose.push({
            activity, options: {
                dryRun: dr,
                disableDispatchDelays: delayOption !== 'asis',
                force: true,
                source: `user:${userName}`,
                activitySource: {
                    id: nanoid(16),
                    type: 'user',
                    identifier: userName,
                    queuedAt: dayjs(),
                }
            }
        })
    }
    res.send('OK');
};

export const actionRoute = [authUserCheck(), botRoute(), booleanMiddle(['dryRun']), action];

const cancelDelayed = async (req: Request, res: Response) => {

    const {id} = req.query as any;
    const {name: userName} = req.user as Express.User;

    if (req.manager?.resources === undefined) {
        req.manager?.logger.error('Subreddit does not have delayed items!', {user: userName});
        return res.status(400).send();
    }

    if (id === undefined) {
        await req.manager.resources.removeDelayedActivity();
    } else {
        const delayedItem = req.manager.resources.delayedItems.find(x => x.id === id);
        if (delayedItem === undefined) {
            req.manager?.logger.error(`No delayed items exists with the id ${id}`, {user: userName});
            return res.status(400).send();
        }

        await req.manager.resources.removeDelayedActivity(delayedItem.id);
        req.manager?.logger.info(`Remove Delayed Item '${delayedItem.id}'`, {user: userName});
    }

    return res.send('OK');
};

export const cancelDelayedRoute = [authUserCheck(), botRoute(), subredditRoute(true), cancelDelayed];

const removeGuestMod = async (req: Request, res: Response) => {

    const {name} = req.query as any;
    const {name: userName} = req.user as Express.User;

    const isAll = req.manager === undefined;

    const managers = (isAll ? req.user?.getModeratedSubreddits(req.serverBot) : [req.manager as Manager]) as Manager[];

    const managerRepo = req.serverBot.database.getRepository(ManagerEntity);

    let newGuests = new Map<string, Guest[]>();
    for(const m of managers) {
        const filteredGuests = m.managerEntity.removeGuestByUser(name);
        newGuests.set(m.displayLabel, filteredGuests.map(x => guestEntityToApiGuest(x)));
        m.logger.info(`Removed ${name} from Guest Mods`, {user: userName});
    }
    await managerRepo.save(managers.map(x => x.managerEntity));

    const guests = isAll ? guestEntitiesToAll(newGuests) : Array.from(newGuests.values()).flat(3);

    return res.json(guests);
};

export const removeGuestModRoute = [authUserCheck(), botRoute(), subredditRoute(true, true), removeGuestMod];

const addGuestMod = async (req: Request, res: Response) => {

    const {name, time} = req.query as any;
    const {name: userName} = req.user as Express.User;

    const isAll = req.manager === undefined;

    const managers = (isAll ? req.user?.getModeratedSubreddits(req.serverBot) : [req.manager as Manager]) as Manager[];

<<<<<<< HEAD
    const newGuests = await req.serverBot.addGuest(managers, name, Number.parseInt(time), userName);
=======
    const managerRepo = req.serverBot.database.getRepository(ManagerEntity);
    const authorRepo = req.serverBot.database.getRepository(AuthorEntity);

    const cleanName = parseRedditEntity(name, 'user').name as string;

    let user = await authorRepo.findOne({
        where: {
            name: cleanName,
        }
    });

    if(user === null) {
        user = await authorRepo.save(new AuthorEntity({cleanName}))
    }

    // TODO this is not using the right time?
    const expiresAt = dayjs(Number.parseInt(time));

    let newGuests = new Map<string, Guest[]>();
    for(const m of managers) {
        const filteredGuests = m.managerEntity.addGuest({author: user, expiresAt});
        newGuests.set(m.displayLabel, filteredGuests.map(x => guestEntityToApiGuest(x)));
        m.logger.info(`Added ${cleanName} from Guest Mods`, {user: userName});
    }
    await managerRepo.save(managers.map(x => x.managerEntity));
>>>>>>> 01f95a37

    const guests = isAll ? guestEntitiesToAll(newGuests) : Array.from(newGuests.values()).flat(3);

    return res.status(200).json(guests);
};

export const addGuestModRoute = [authUserCheck(), botRoute(), subredditRoute(true, true), addGuestMod];

const saveGuestWikiEdit = async (req: Request, res: Response) => {
    const {location, data, reason = 'Updated through CM Web', create = false} = req.body as any;

    try {
        // @ts-ignore
        const wiki = await req.manager?.subreddit.getWikiPage(location) as WikiPage;
        await wiki.edit({
            text: data,
            reason: `${reason} by Guest Mod ${req.user?.name}`,
        });
    } catch (err: any) {
        res.status(500);
        return res.send(err.message);
    }

    if(create) {
        try {
            // @ts-ignore
            await req.manager.subreddit.getWikiPage(location).editSettings({
                permissionLevel: 2,
                // don't list this page on r/[subreddit]/wiki/pages
                listed: false,
            });
        } catch (err: any) {
            res.status(500);
            return res.send(`Successfully created wiki page for configuration but encountered error while setting visibility. You should manually set the wiki page visibility on reddit. \r\n Error: ${err.message}`);
        }
    }

    res.status(200);
    return res.send();
}

export const saveGuestWikiEditRoute = [authUserCheck(), botRoute(), subredditRoute(true, false, true), saveGuestWikiEdit];<|MERGE_RESOLUTION|>--- conflicted
+++ resolved
@@ -46,8 +46,6 @@
 
 export const configLocationRoute = [authUserCheck(), botRoute(), subredditRoute(), configLocation];
 
-<<<<<<< HEAD
-=======
 const removalReasons = async (req: Request, res: Response) => {
     const manager = req.manager as Manager;
     const reasons = await manager.resources.getSubredditRemovalReasons()
@@ -56,48 +54,6 @@
 
 export const removalReasonsRoute = [authUserCheck(), botRoute(), subredditRoute(), removalReasons];
 
-const getInvites = async (req: Request, res: Response) => {
-
-    return res.json(await req.serverBot.cacheManager.getPendingSubredditInvites());
-};
-
-export const getInvitesRoute = [authUserCheck(), botRoute(), getInvites];
-
-const addInvite = async (req: Request, res: Response) => {
-
-    const {subreddit} = req.body as any;
-    if (subreddit === undefined || subreddit === null || subreddit === '') {
-        return res.status(400).send('subreddit must be defined');
-    }
-    try {
-        await req.serverBot.cacheManager.addPendingSubredditInvite(subreddit);
-    } catch (e: any) {
-        if(e instanceof CMError) {
-            req.logger.warn(e);
-            return res.status(400).send(e.message);
-        } else {
-            req.logger.error(e);
-            return res.status(500).send(e.message);
-        }
-    }
-    return res.status(200).send();
-};
-
-export const addInviteRoute = [authUserCheck(), botRoute(), addInvite];
-
-const deleteInvite = async (req: Request, res: Response) => {
-
-    const {subreddit} = req.query as any;
-    if (subreddit === undefined || subreddit === null || subreddit === '') {
-        return res.status(400).send('subreddit must be defined');
-    }
-    await req.serverBot.cacheManager.deletePendingSubredditInvite(subreddit);
-    return res.status(200).send();
-};
-
-export const deleteInviteRoute = [authUserCheck(), botRoute(), deleteInvite];
-
->>>>>>> 01f95a37
 const actionedEvents = async (req: Request, res: Response) => {
 
     const {
@@ -278,35 +234,7 @@
 
     const managers = (isAll ? req.user?.getModeratedSubreddits(req.serverBot) : [req.manager as Manager]) as Manager[];
 
-<<<<<<< HEAD
     const newGuests = await req.serverBot.addGuest(managers, name, Number.parseInt(time), userName);
-=======
-    const managerRepo = req.serverBot.database.getRepository(ManagerEntity);
-    const authorRepo = req.serverBot.database.getRepository(AuthorEntity);
-
-    const cleanName = parseRedditEntity(name, 'user').name as string;
-
-    let user = await authorRepo.findOne({
-        where: {
-            name: cleanName,
-        }
-    });
-
-    if(user === null) {
-        user = await authorRepo.save(new AuthorEntity({cleanName}))
-    }
-
-    // TODO this is not using the right time?
-    const expiresAt = dayjs(Number.parseInt(time));
-
-    let newGuests = new Map<string, Guest[]>();
-    for(const m of managers) {
-        const filteredGuests = m.managerEntity.addGuest({author: user, expiresAt});
-        newGuests.set(m.displayLabel, filteredGuests.map(x => guestEntityToApiGuest(x)));
-        m.logger.info(`Added ${cleanName} from Guest Mods`, {user: userName});
-    }
-    await managerRepo.save(managers.map(x => x.managerEntity));
->>>>>>> 01f95a37
 
     const guests = isAll ? guestEntitiesToAll(newGuests) : Array.from(newGuests.values()).flat(3);
 
