--- conflicted
+++ resolved
@@ -9,13 +9,8 @@
 import {OperatorConfig, BotConnection, LogInfo} from "../../Common/interfaces";
 import {
     buildCachePrefix,
-<<<<<<< HEAD
     createCacheManager, defaultFormat, filterLogBySubreddit, filterLogs,
-    formatLogLineToHtml,
-=======
-    createCacheManager, defaultFormat, filterLogBySubreddit,
     formatLogLineToHtml, getUserAgent,
->>>>>>> 425cbc48
     intersect, isLogLineMinLevel,
     LogEntry, parseInstanceLogInfoName, parseInstanceLogName, parseRedditEntity,
     parseSubredditLogName, permissions,
